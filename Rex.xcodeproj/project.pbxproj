// !$*UTF8*$!
{
	archiveVersion = 1;
	classes = {
	};
	objectVersion = 46;
	objects = {

/* Begin PBXBuildFile section */
		4238D5961B4D5950008534C0 /* NSTextField.swift in Sources */ = {isa = PBXBuildFile; fileRef = 4238D5951B4D5950008534C0 /* NSTextField.swift */; };
		45CED46F1D27C1E300788BDC /* UIActivityIndicatorViewTests.swift in Sources */ = {isa = PBXBuildFile; fileRef = 45CED46D1D27C1D400788BDC /* UIActivityIndicatorViewTests.swift */; };
		45CED4701D27C1E400788BDC /* UIActivityIndicatorViewTests.swift in Sources */ = {isa = PBXBuildFile; fileRef = 45CED46D1D27C1D400788BDC /* UIActivityIndicatorViewTests.swift */; };
		45CED4711D27C1EB00788BDC /* UIActivityIndicatorView.swift in Sources */ = {isa = PBXBuildFile; fileRef = 45CED46B1D27BB8700788BDC /* UIActivityIndicatorView.swift */; };
		45CED4721D27C1EC00788BDC /* UIActivityIndicatorView.swift in Sources */ = {isa = PBXBuildFile; fileRef = 45CED46B1D27BB8700788BDC /* UIActivityIndicatorView.swift */; };
		4A8EDADB1D54D12400A1734C /* UIControl+EnableSendActionsForControlEvents.swift in Sources */ = {isa = PBXBuildFile; fileRef = 7D0DABA91CCC381F00B6CD2B /* UIControl+EnableSendActionsForControlEvents.swift */; };
		5B7F81E31D0842AD0014B06D /* UISegmentedControl.swift in Sources */ = {isa = PBXBuildFile; fileRef = 5B1C882D1D0715CE000B888F /* UISegmentedControl.swift */; };
		5B7F81E41D0842B50014B06D /* UISegmentedControlTests.swift in Sources */ = {isa = PBXBuildFile; fileRef = 5B1C882F1D071639000B888F /* UISegmentedControlTests.swift */; };
<<<<<<< HEAD
		7D0DABAA1CCC381F00B6CD2B /* UIControl+EnableSendActionsForControlEvents.swift in Sources */ = {isa = PBXBuildFile; fileRef = 7D0DABA91CCC381F00B6CD2B /* UIControl+EnableSendActionsForControlEvents.swift */; };
=======
		7D2AA99B1CB6EFEB008AB5C9 /* UISwitch.swift in Sources */ = {isa = PBXBuildFile; fileRef = 7D2AA99A1CB6EFEB008AB5C9 /* UISwitch.swift */; };
>>>>>>> ac1f1eb6
		7D2AA99D1CB6F275008AB5C9 /* UISwitchTests.swift in Sources */ = {isa = PBXBuildFile; fileRef = 7D2AA99C1CB6F275008AB5C9 /* UISwitchTests.swift */; };
		7D5FE3081CD4B04E00834675 /* UITextFieldTests.swift in Sources */ = {isa = PBXBuildFile; fileRef = C7932E851C4B420A00086F3C /* UITextFieldTests.swift */; };
		7DBD48F31CC8141D0077AD4F /* Reusable.swift in Sources */ = {isa = PBXBuildFile; fileRef = 7DBD48F21CC8141D0077AD4F /* Reusable.swift */; };
		7DBD48F41CC8141D0077AD4F /* Reusable.swift in Sources */ = {isa = PBXBuildFile; fileRef = 7DBD48F21CC8141D0077AD4F /* Reusable.swift */; };
		7DC3257E1CC6FD1C00746D88 /* UITableViewCellTests.swift in Sources */ = {isa = PBXBuildFile; fileRef = 7DC325781CC6FD0A00746D88 /* UITableViewCellTests.swift */; };
		7DC3257F1CC6FD1E00746D88 /* UITableViewCellTests.swift in Sources */ = {isa = PBXBuildFile; fileRef = 7DC325781CC6FD0A00746D88 /* UITableViewCellTests.swift */; };
		7DC325801CC6FD2100746D88 /* UITableViewHeaderFooterViewTests.swift in Sources */ = {isa = PBXBuildFile; fileRef = 7DC325791CC6FD0A00746D88 /* UITableViewHeaderFooterViewTests.swift */; };
		7DC325811CC6FD2300746D88 /* UITableViewHeaderFooterViewTests.swift in Sources */ = {isa = PBXBuildFile; fileRef = 7DC325791CC6FD0A00746D88 /* UITableViewHeaderFooterViewTests.swift */; };
		7DCF5B361CC80E8E004AEE75 /* UICollectionReusableViewTests.swift in Sources */ = {isa = PBXBuildFile; fileRef = 7DCF5B351CC80E8E004AEE75 /* UICollectionReusableViewTests.swift */; };
		7DCF5B371CC80E8E004AEE75 /* UICollectionReusableViewTests.swift in Sources */ = {isa = PBXBuildFile; fileRef = 7DCF5B351CC80E8E004AEE75 /* UICollectionReusableViewTests.swift */; };
		8289A2E11BD7EF1F0097FB60 /* UIImageViewTests.swift in Sources */ = {isa = PBXBuildFile; fileRef = 8289A2E01BD7EF1F0097FB60 /* UIImageViewTests.swift */; };
		8289A2E81BD7F7900097FB60 /* UIViewTests.swift in Sources */ = {isa = PBXBuildFile; fileRef = 8289A2E61BD7F7730097FB60 /* UIViewTests.swift */; };
		8295FD871B87309F007C9000 /* UIControlTests.swift in Sources */ = {isa = PBXBuildFile; fileRef = 8295FD851B873081007C9000 /* UIControlTests.swift */; };
		8295FD8A1B87352D007C9000 /* UIButtonTests.swift in Sources */ = {isa = PBXBuildFile; fileRef = 8295FD881B873490007C9000 /* UIButtonTests.swift */; };
		8295FD8D1B87374A007C9000 /* UIBarButtonItemTests.swift in Sources */ = {isa = PBXBuildFile; fileRef = 8295FD8B1B873748007C9000 /* UIBarButtonItemTests.swift */; };
		9A5492121D33387D009A8D44 /* Deprecations+Removals.swift in Sources */ = {isa = PBXBuildFile; fileRef = 9A5492111D33387D009A8D44 /* Deprecations+Removals.swift */; };
		9A5492131D33387D009A8D44 /* Deprecations+Removals.swift in Sources */ = {isa = PBXBuildFile; fileRef = 9A5492111D33387D009A8D44 /* Deprecations+Removals.swift */; };
		9A5492141D33387D009A8D44 /* Deprecations+Removals.swift in Sources */ = {isa = PBXBuildFile; fileRef = 9A5492111D33387D009A8D44 /* Deprecations+Removals.swift */; };
		9A5492151D33387D009A8D44 /* Deprecations+Removals.swift in Sources */ = {isa = PBXBuildFile; fileRef = 9A5492111D33387D009A8D44 /* Deprecations+Removals.swift */; };
		9AB3BCB01D3D23E900063B96 /* WatchKitExtensions.generated.swift in Sources */ = {isa = PBXBuildFile; fileRef = 9AB3BCAE1D3D23E500063B96 /* WatchKitExtensions.generated.swift */; };
		9AB3BCB41D3D240000063B96 /* UIKitExtensions.tvOS.generated.swift in Sources */ = {isa = PBXBuildFile; fileRef = 9AB3BCB31D3D23FD00063B96 /* UIKitExtensions.tvOS.generated.swift */; };
		9AB3BCB51D3D240300063B96 /* UIKitExtensions.iOS.generated.swift in Sources */ = {isa = PBXBuildFile; fileRef = 9AB3BCB21D3D23FD00063B96 /* UIKitExtensions.iOS.generated.swift */; };
		9AB3BCB81D3D242000063B96 /* AppKitExtensions.generated.swift in Sources */ = {isa = PBXBuildFile; fileRef = 9AB3BCB61D3D241A00063B96 /* AppKitExtensions.generated.swift */; };
		9DA915A61CA63046003723B9 /* UIDatePickerTests.swift in Sources */ = {isa = PBXBuildFile; fileRef = 9DA915A51CA63046003723B9 /* UIDatePickerTests.swift */; };
		C72CF3E51CBF188A00E19897 /* RACSignal.swift in Sources */ = {isa = PBXBuildFile; fileRef = C72CF3E41CBF188A00E19897 /* RACSignal.swift */; };
		C72CF3E61CBF188A00E19897 /* RACSignal.swift in Sources */ = {isa = PBXBuildFile; fileRef = C72CF3E41CBF188A00E19897 /* RACSignal.swift */; };
		C72CF3E71CBF188A00E19897 /* RACSignal.swift in Sources */ = {isa = PBXBuildFile; fileRef = C72CF3E41CBF188A00E19897 /* RACSignal.swift */; };
		C72CF3E81CBF188A00E19897 /* RACSignal.swift in Sources */ = {isa = PBXBuildFile; fileRef = C72CF3E41CBF188A00E19897 /* RACSignal.swift */; };
		C7932E831C4B3F3000086F3C /* UITextField.swift in Sources */ = {isa = PBXBuildFile; fileRef = C7932E811C4B3EDB00086F3C /* UITextField.swift */; };
		C7932E841C4B41E100086F3C /* UITextField.swift in Sources */ = {isa = PBXBuildFile; fileRef = C7932E811C4B3EDB00086F3C /* UITextField.swift */; };
		C7932E871C4B42F500086F3C /* UITextFieldTests.swift in Sources */ = {isa = PBXBuildFile; fileRef = C7932E851C4B420A00086F3C /* UITextFieldTests.swift */; };
		C7945F111CC192E800DC9E37 /* UIViewController.swift in Sources */ = {isa = PBXBuildFile; fileRef = C7945F101CC192E800DC9E37 /* UIViewController.swift */; };
		C7945F141CC1DFBE00DC9E37 /* UIViewControllerTests.swift in Sources */ = {isa = PBXBuildFile; fileRef = C7945F121CC1DFB400DC9E37 /* UIViewControllerTests.swift */; };
		C7DCE2B41CB3C89A001217D8 /* UITextView.swift in Sources */ = {isa = PBXBuildFile; fileRef = C7DCE2B21CB3C872001217D8 /* UITextView.swift */; };
		C7DCE2B71CB3C9D6001217D8 /* UITextViewTests.swift in Sources */ = {isa = PBXBuildFile; fileRef = C7DCE2B51CB3C9C1001217D8 /* UITextViewTests.swift */; };
		CC02C18A1CCA704E0025CC04 /* ActionTests.swift in Sources */ = {isa = PBXBuildFile; fileRef = CC02C1881CCA704C0025CC04 /* ActionTests.swift */; };
		CC02C18B1CCA704F0025CC04 /* ActionTests.swift in Sources */ = {isa = PBXBuildFile; fileRef = CC02C1881CCA704C0025CC04 /* ActionTests.swift */; };
		CC02C18C1CCA704F0025CC04 /* ActionTests.swift in Sources */ = {isa = PBXBuildFile; fileRef = CC02C1881CCA704C0025CC04 /* ActionTests.swift */; };
		D8003E941AFEC3D400D7D3C5 /* Rex.h in Headers */ = {isa = PBXBuildFile; fileRef = D8003E931AFEC3D400D7D3C5 /* Rex.h */; settings = {ATTRIBUTES = (Public, ); }; };
		D8003EB41AFEC6B000D7D3C5 /* ReactiveCocoa.framework in Copy Files */ = {isa = PBXBuildFile; fileRef = D8003EAD1AFEC68A00D7D3C5 /* ReactiveCocoa.framework */; settings = {ATTRIBUTES = (CodeSignOnCopy, RemoveHeadersOnCopy, ); }; };
		D8003EB51AFEC6B000D7D3C5 /* Result.framework in Copy Files */ = {isa = PBXBuildFile; fileRef = D8003EAE1AFEC68A00D7D3C5 /* Result.framework */; settings = {ATTRIBUTES = (CodeSignOnCopy, RemoveHeadersOnCopy, ); }; };
		D8003EB91AFEC7A900D7D3C5 /* SignalProducer.swift in Sources */ = {isa = PBXBuildFile; fileRef = D8003EB81AFEC7A900D7D3C5 /* SignalProducer.swift */; };
		D8003EBD1AFED01000D7D3C5 /* Signal.swift in Sources */ = {isa = PBXBuildFile; fileRef = D8003EBC1AFED01000D7D3C5 /* Signal.swift */; };
		D8003EC21AFED30F00D7D3C5 /* SignalTests.swift in Sources */ = {isa = PBXBuildFile; fileRef = D8003EBE1AFED2F800D7D3C5 /* SignalTests.swift */; };
		D8003EC31AFED30F00D7D3C5 /* SignalProducerTests.swift in Sources */ = {isa = PBXBuildFile; fileRef = D8003EC01AFED30100D7D3C5 /* SignalProducerTests.swift */; };
		D8003EC51AFED36F00D7D3C5 /* ReactiveCocoa.framework in Frameworks */ = {isa = PBXBuildFile; fileRef = D8003EAD1AFEC68A00D7D3C5 /* ReactiveCocoa.framework */; };
		D8003EC61AFED36F00D7D3C5 /* Result.framework in Frameworks */ = {isa = PBXBuildFile; fileRef = D8003EAE1AFEC68A00D7D3C5 /* Result.framework */; };
		D834572D1AFEE45B0070616A /* Signal.swift in Sources */ = {isa = PBXBuildFile; fileRef = D8003EBC1AFED01000D7D3C5 /* Signal.swift */; };
		D834572E1AFEE45B0070616A /* SignalProducer.swift in Sources */ = {isa = PBXBuildFile; fileRef = D8003EB81AFEC7A900D7D3C5 /* SignalProducer.swift */; };
		D83457301AFEE45E0070616A /* SignalProducerTests.swift in Sources */ = {isa = PBXBuildFile; fileRef = D8003EC01AFED30100D7D3C5 /* SignalProducerTests.swift */; };
		D83457321AFEE4930070616A /* ReactiveCocoa.framework in Frameworks */ = {isa = PBXBuildFile; fileRef = D8003EAD1AFEC68A00D7D3C5 /* ReactiveCocoa.framework */; };
		D83457331AFEE4930070616A /* Result.framework in Frameworks */ = {isa = PBXBuildFile; fileRef = D8003EAE1AFEC68A00D7D3C5 /* Result.framework */; };
		D83457351AFEE4B20070616A /* ReactiveCocoa.framework in Frameworks */ = {isa = PBXBuildFile; fileRef = D8003EC91AFEE3ED00D7D3C5 /* ReactiveCocoa.framework */; };
		D83457361AFEE4B20070616A /* Result.framework in Frameworks */ = {isa = PBXBuildFile; fileRef = D8003ECA1AFEE3ED00D7D3C5 /* Result.framework */; };
		D83457391AFEE4BE0070616A /* ReactiveCocoa.framework in CopyFiles */ = {isa = PBXBuildFile; fileRef = D8003EC91AFEE3ED00D7D3C5 /* ReactiveCocoa.framework */; };
		D834573A1AFEE4BE0070616A /* Result.framework in CopyFiles */ = {isa = PBXBuildFile; fileRef = D8003ECA1AFEE3ED00D7D3C5 /* Result.framework */; };
		D834573C1AFEE57E0070616A /* ReactiveCocoa.framework in Frameworks */ = {isa = PBXBuildFile; fileRef = D8003EC91AFEE3ED00D7D3C5 /* ReactiveCocoa.framework */; };
		D834573D1AFEE57E0070616A /* Result.framework in Frameworks */ = {isa = PBXBuildFile; fileRef = D8003ECA1AFEE3ED00D7D3C5 /* Result.framework */; };
		D83457411AFEE6050070616A /* SignalTests.swift in Sources */ = {isa = PBXBuildFile; fileRef = D8003EBE1AFED2F800D7D3C5 /* SignalTests.swift */; };
		D86FFBD11B34AD6F001A89B3 /* Association.swift in Sources */ = {isa = PBXBuildFile; fileRef = D86FFBD01B34AD6F001A89B3 /* Association.swift */; };
		D86FFBD21B34AD7A001A89B3 /* Association.swift in Sources */ = {isa = PBXBuildFile; fileRef = D86FFBD01B34AD6F001A89B3 /* Association.swift */; };
		D86FFBD61B34B116001A89B3 /* UIControl.swift in Sources */ = {isa = PBXBuildFile; fileRef = D86FFBD41B34B0FE001A89B3 /* UIControl.swift */; };
		D86FFBDA1B34B3F0001A89B3 /* Action.swift in Sources */ = {isa = PBXBuildFile; fileRef = D86FFBD91B34B3F0001A89B3 /* Action.swift */; };
		D86FFBDB1B34B3F0001A89B3 /* Action.swift in Sources */ = {isa = PBXBuildFile; fileRef = D86FFBD91B34B3F0001A89B3 /* Action.swift */; };
		D86FFBDD1B34B691001A89B3 /* UIButton.swift in Sources */ = {isa = PBXBuildFile; fileRef = D86FFBDC1B34B691001A89B3 /* UIButton.swift */; };
		D8715D9D1C210FF9005F4191 /* Action.swift in Sources */ = {isa = PBXBuildFile; fileRef = D86FFBD91B34B3F0001A89B3 /* Action.swift */; };
		D8715D9E1C210FF9005F4191 /* Property.swift in Sources */ = {isa = PBXBuildFile; fileRef = D8A454051BD26A1A00C9E790 /* Property.swift */; };
		D8715D9F1C210FF9005F4191 /* Signal.swift in Sources */ = {isa = PBXBuildFile; fileRef = D8003EBC1AFED01000D7D3C5 /* Signal.swift */; };
		D8715DA01C210FF9005F4191 /* SignalProducer.swift in Sources */ = {isa = PBXBuildFile; fileRef = D8003EB81AFEC7A900D7D3C5 /* SignalProducer.swift */; };
		D8715DA11C211011005F4191 /* Rex.h in Headers */ = {isa = PBXBuildFile; fileRef = D8003E931AFEC3D400D7D3C5 /* Rex.h */; settings = {ATTRIBUTES = (Public, ); }; };
		D8715DA21C211014005F4191 /* Rex.h in Headers */ = {isa = PBXBuildFile; fileRef = D8003E931AFEC3D400D7D3C5 /* Rex.h */; settings = {ATTRIBUTES = (Public, ); }; };
		D8715DA31C21107F005F4191 /* Association.swift in Sources */ = {isa = PBXBuildFile; fileRef = D86FFBD01B34AD6F001A89B3 /* Association.swift */; };
		D8715DA41C21107F005F4191 /* Data.swift in Sources */ = {isa = PBXBuildFile; fileRef = D8F0973A1B17F2F7002E15BA /* Data.swift */; };
		D8715DA51C21107F005F4191 /* NSObject.swift in Sources */ = {isa = PBXBuildFile; fileRef = D8F097431B17F3C8002E15BA /* NSObject.swift */; };
		D8715DA61C21107F005F4191 /* UserDefaults.swift in Sources */ = {isa = PBXBuildFile; fileRef = D8F0973C1B17F30D002E15BA /* UserDefaults.swift */; };
		D8715DA91C2110DA005F4191 /* ReactiveCocoa.framework in Frameworks */ = {isa = PBXBuildFile; fileRef = D8715DA71C2110DA005F4191 /* ReactiveCocoa.framework */; };
		D8715DAA1C2110DA005F4191 /* Result.framework in Frameworks */ = {isa = PBXBuildFile; fileRef = D8715DA81C2110DA005F4191 /* Result.framework */; };
		D8715DB91C2112A9005F4191 /* Rex.h in Headers */ = {isa = PBXBuildFile; fileRef = D8003E931AFEC3D400D7D3C5 /* Rex.h */; settings = {ATTRIBUTES = (Public, ); }; };
		D8715DBA1C2112D1005F4191 /* Action.swift in Sources */ = {isa = PBXBuildFile; fileRef = D86FFBD91B34B3F0001A89B3 /* Action.swift */; };
		D8715DBB1C2112D1005F4191 /* Property.swift in Sources */ = {isa = PBXBuildFile; fileRef = D8A454051BD26A1A00C9E790 /* Property.swift */; };
		D8715DBC1C2112D1005F4191 /* Signal.swift in Sources */ = {isa = PBXBuildFile; fileRef = D8003EBC1AFED01000D7D3C5 /* Signal.swift */; };
		D8715DBD1C2112D1005F4191 /* SignalProducer.swift in Sources */ = {isa = PBXBuildFile; fileRef = D8003EB81AFEC7A900D7D3C5 /* SignalProducer.swift */; };
		D8715DBE1C2112D6005F4191 /* Association.swift in Sources */ = {isa = PBXBuildFile; fileRef = D86FFBD01B34AD6F001A89B3 /* Association.swift */; };
		D8715DBF1C2112D6005F4191 /* Data.swift in Sources */ = {isa = PBXBuildFile; fileRef = D8F0973A1B17F2F7002E15BA /* Data.swift */; };
		D8715DC01C2112D6005F4191 /* NSObject.swift in Sources */ = {isa = PBXBuildFile; fileRef = D8F097431B17F3C8002E15BA /* NSObject.swift */; };
		D8715DC11C2112D6005F4191 /* UserDefaults.swift in Sources */ = {isa = PBXBuildFile; fileRef = D8F0973C1B17F30D002E15BA /* UserDefaults.swift */; };
		D8715DC41C211310005F4191 /* ReactiveCocoa.framework in Frameworks */ = {isa = PBXBuildFile; fileRef = D8715DC21C211310005F4191 /* ReactiveCocoa.framework */; };
		D8715DC51C211310005F4191 /* Result.framework in Frameworks */ = {isa = PBXBuildFile; fileRef = D8715DC31C211310005F4191 /* Result.framework */; };
		D8715DC61C211553005F4191 /* UIBarButtonItem.swift in Sources */ = {isa = PBXBuildFile; fileRef = 5173EBC71B625A6800C9B48E /* UIBarButtonItem.swift */; };
		D8715DC81C211553005F4191 /* UIButton.swift in Sources */ = {isa = PBXBuildFile; fileRef = D86FFBDC1B34B691001A89B3 /* UIButton.swift */; };
		D8715DC91C211553005F4191 /* UIControl.swift in Sources */ = {isa = PBXBuildFile; fileRef = D86FFBD41B34B0FE001A89B3 /* UIControl.swift */; };
		D8715DDC1C211637005F4191 /* PropertyTests.swift in Sources */ = {isa = PBXBuildFile; fileRef = D8A454081BD2772700C9E790 /* PropertyTests.swift */; };
		D8715DDD1C211637005F4191 /* SignalTests.swift in Sources */ = {isa = PBXBuildFile; fileRef = D8003EBE1AFED2F800D7D3C5 /* SignalTests.swift */; };
		D8715DDE1C211637005F4191 /* SignalProducerTests.swift in Sources */ = {isa = PBXBuildFile; fileRef = D8003EC01AFED30100D7D3C5 /* SignalProducerTests.swift */; };
		D8715DDF1C21163B005F4191 /* NSObjectTests.swift in Sources */ = {isa = PBXBuildFile; fileRef = D8F097471B17F5DD002E15BA /* NSObjectTests.swift */; };
		D8715DE01C211643005F4191 /* UIBarButtonItemTests.swift in Sources */ = {isa = PBXBuildFile; fileRef = 8295FD8B1B873748007C9000 /* UIBarButtonItemTests.swift */; };
		D8715DE11C211643005F4191 /* UIButtonTests.swift in Sources */ = {isa = PBXBuildFile; fileRef = 8295FD881B873490007C9000 /* UIButtonTests.swift */; };
		D8715DE21C211643005F4191 /* UIControlTests.swift in Sources */ = {isa = PBXBuildFile; fileRef = 8295FD851B873081007C9000 /* UIControlTests.swift */; };
		D8715DE31C211643005F4191 /* UILabelTests.swift in Sources */ = {isa = PBXBuildFile; fileRef = D8F073141B861B3A0047D546 /* UILabelTests.swift */; };
		D8715DE41C211643005F4191 /* UIImageViewTests.swift in Sources */ = {isa = PBXBuildFile; fileRef = 8289A2E01BD7EF1F0097FB60 /* UIImageViewTests.swift */; };
		D8715DE51C211643005F4191 /* UIViewTests.swift in Sources */ = {isa = PBXBuildFile; fileRef = 8289A2E61BD7F7730097FB60 /* UIViewTests.swift */; };
		D8715DE61C21170C005F4191 /* ReactiveCocoa.framework in Frameworks */ = {isa = PBXBuildFile; fileRef = D8715DC21C211310005F4191 /* ReactiveCocoa.framework */; };
		D8715DE71C21170C005F4191 /* Result.framework in Frameworks */ = {isa = PBXBuildFile; fileRef = D8715DC31C211310005F4191 /* Result.framework */; };
		D8715DE91C211739005F4191 /* ReactiveCocoa.framework in CopyFiles */ = {isa = PBXBuildFile; fileRef = D8715DC21C211310005F4191 /* ReactiveCocoa.framework */; };
		D8715DEA1C211739005F4191 /* Result.framework in CopyFiles */ = {isa = PBXBuildFile; fileRef = D8715DC31C211310005F4191 /* Result.framework */; };
		D8A454061BD26A1A00C9E790 /* Property.swift in Sources */ = {isa = PBXBuildFile; fileRef = D8A454051BD26A1A00C9E790 /* Property.swift */; };
		D8A454071BD26A1A00C9E790 /* Property.swift in Sources */ = {isa = PBXBuildFile; fileRef = D8A454051BD26A1A00C9E790 /* Property.swift */; };
		D8A454091BD2772700C9E790 /* PropertyTests.swift in Sources */ = {isa = PBXBuildFile; fileRef = D8A454081BD2772700C9E790 /* PropertyTests.swift */; };
		D8A4540A1BD2772700C9E790 /* PropertyTests.swift in Sources */ = {isa = PBXBuildFile; fileRef = D8A454081BD2772700C9E790 /* PropertyTests.swift */; };
		D8E4A6201B7BBB1600EAD8A8 /* UIBarButtonItem.swift in Sources */ = {isa = PBXBuildFile; fileRef = 5173EBC71B625A6800C9B48E /* UIBarButtonItem.swift */; };
		D8F073161B863CE70047D546 /* UILabelTests.swift in Sources */ = {isa = PBXBuildFile; fileRef = D8F073141B861B3A0047D546 /* UILabelTests.swift */; };
		D8F0973B1B17F2F7002E15BA /* Data.swift in Sources */ = {isa = PBXBuildFile; fileRef = D8F0973A1B17F2F7002E15BA /* Data.swift */; };
		D8F0973D1B17F30D002E15BA /* UserDefaults.swift in Sources */ = {isa = PBXBuildFile; fileRef = D8F0973C1B17F30D002E15BA /* UserDefaults.swift */; };
		D8F0973E1B17F30D002E15BA /* UserDefaults.swift in Sources */ = {isa = PBXBuildFile; fileRef = D8F0973C1B17F30D002E15BA /* UserDefaults.swift */; };
		D8F0973F1B17F31E002E15BA /* Data.swift in Sources */ = {isa = PBXBuildFile; fileRef = D8F0973A1B17F2F7002E15BA /* Data.swift */; };
		D8F097441B17F3C8002E15BA /* NSObject.swift in Sources */ = {isa = PBXBuildFile; fileRef = D8F097431B17F3C8002E15BA /* NSObject.swift */; };
		D8F097451B17F3C8002E15BA /* NSObject.swift in Sources */ = {isa = PBXBuildFile; fileRef = D8F097431B17F3C8002E15BA /* NSObject.swift */; };
		D8F0974A1B17F5E1002E15BA /* NSObjectTests.swift in Sources */ = {isa = PBXBuildFile; fileRef = D8F097471B17F5DD002E15BA /* NSObjectTests.swift */; };
		D8F0974B1B17F5E2002E15BA /* NSObjectTests.swift in Sources */ = {isa = PBXBuildFile; fileRef = D8F097471B17F5DD002E15BA /* NSObjectTests.swift */; };
		E6933BEA1CD9C335006F7CE7 /* UIProgressViewTests.swift in Sources */ = {isa = PBXBuildFile; fileRef = E6933BE81CD9C1F1006F7CE7 /* UIProgressViewTests.swift */; };
		E6933BEB1CD9C363006F7CE7 /* UIProgressViewTests.swift in Sources */ = {isa = PBXBuildFile; fileRef = E6933BE81CD9C1F1006F7CE7 /* UIProgressViewTests.swift */; };
/* End PBXBuildFile section */

/* Begin PBXContainerItemProxy section */
		D8003E9B1AFEC3D400D7D3C5 /* PBXContainerItemProxy */ = {
			isa = PBXContainerItemProxy;
			containerPortal = D8003E851AFEC3D400D7D3C5 /* Project object */;
			proxyType = 1;
			remoteGlobalIDString = D8003E8D1AFEC3D400D7D3C5;
			remoteInfo = Rex;
		};
		D83457201AFEE44E0070616A /* PBXContainerItemProxy */ = {
			isa = PBXContainerItemProxy;
			containerPortal = D8003E851AFEC3D400D7D3C5 /* Project object */;
			proxyType = 1;
			remoteGlobalIDString = D83457131AFEE44E0070616A;
			remoteInfo = "Rex-iOS";
		};
		D8715DD71C21160A005F4191 /* PBXContainerItemProxy */ = {
			isa = PBXContainerItemProxy;
			containerPortal = D8003E851AFEC3D400D7D3C5 /* Project object */;
			proxyType = 1;
			remoteGlobalIDString = D8715DAF1C21123E005F4191;
			remoteInfo = "Rex-tvOS";
		};
/* End PBXContainerItemProxy section */

/* Begin PBXCopyFilesBuildPhase section */
		D8003EB21AFEC6A800D7D3C5 /* Copy Files */ = {
			isa = PBXCopyFilesBuildPhase;
			buildActionMask = 2147483647;
			dstPath = "";
			dstSubfolderSpec = 16;
			files = (
				D8003EB41AFEC6B000D7D3C5 /* ReactiveCocoa.framework in Copy Files */,
				D8003EB51AFEC6B000D7D3C5 /* Result.framework in Copy Files */,
			);
			name = "Copy Files";
			runOnlyForDeploymentPostprocessing = 0;
		};
		D83457371AFEE4B80070616A /* CopyFiles */ = {
			isa = PBXCopyFilesBuildPhase;
			buildActionMask = 2147483647;
			dstPath = "";
			dstSubfolderSpec = 16;
			files = (
				D83457391AFEE4BE0070616A /* ReactiveCocoa.framework in CopyFiles */,
				D834573A1AFEE4BE0070616A /* Result.framework in CopyFiles */,
			);
			runOnlyForDeploymentPostprocessing = 0;
		};
		D8715DE81C21172A005F4191 /* CopyFiles */ = {
			isa = PBXCopyFilesBuildPhase;
			buildActionMask = 2147483647;
			dstPath = "";
			dstSubfolderSpec = 16;
			files = (
				D8715DE91C211739005F4191 /* ReactiveCocoa.framework in CopyFiles */,
				D8715DEA1C211739005F4191 /* Result.framework in CopyFiles */,
			);
			runOnlyForDeploymentPostprocessing = 0;
		};
/* End PBXCopyFilesBuildPhase section */

/* Begin PBXFileReference section */
		4238D5951B4D5950008534C0 /* NSTextField.swift */ = {isa = PBXFileReference; fileEncoding = 4; lastKnownFileType = sourcecode.swift; lineEnding = 0; name = NSTextField.swift; path = AppKit/NSTextField.swift; sourceTree = "<group>"; xcLanguageSpecificationIdentifier = xcode.lang.swift; };
		45CED46B1D27BB8700788BDC /* UIActivityIndicatorView.swift */ = {isa = PBXFileReference; fileEncoding = 4; lastKnownFileType = sourcecode.swift; path = UIActivityIndicatorView.swift; sourceTree = "<group>"; };
		45CED46D1D27C1D400788BDC /* UIActivityIndicatorViewTests.swift */ = {isa = PBXFileReference; fileEncoding = 4; lastKnownFileType = sourcecode.swift; path = UIActivityIndicatorViewTests.swift; sourceTree = "<group>"; };
		5173EBC71B625A6800C9B48E /* UIBarButtonItem.swift */ = {isa = PBXFileReference; fileEncoding = 4; lastKnownFileType = sourcecode.swift; lineEnding = 0; path = UIBarButtonItem.swift; sourceTree = "<group>"; xcLanguageSpecificationIdentifier = xcode.lang.swift; };
		5B1C882D1D0715CE000B888F /* UISegmentedControl.swift */ = {isa = PBXFileReference; fileEncoding = 4; lastKnownFileType = sourcecode.swift; path = UISegmentedControl.swift; sourceTree = "<group>"; };
		5B1C882F1D071639000B888F /* UISegmentedControlTests.swift */ = {isa = PBXFileReference; fileEncoding = 4; lastKnownFileType = sourcecode.swift; path = UISegmentedControlTests.swift; sourceTree = "<group>"; };
		7D0DABA91CCC381F00B6CD2B /* UIControl+EnableSendActionsForControlEvents.swift */ = {isa = PBXFileReference; fileEncoding = 4; lastKnownFileType = sourcecode.swift; path = "UIControl+EnableSendActionsForControlEvents.swift"; sourceTree = "<group>"; };
		7D2AA99C1CB6F275008AB5C9 /* UISwitchTests.swift */ = {isa = PBXFileReference; fileEncoding = 4; lastKnownFileType = sourcecode.swift; lineEnding = 0; path = UISwitchTests.swift; sourceTree = "<group>"; xcLanguageSpecificationIdentifier = xcode.lang.swift; };
		7DBD48F21CC8141D0077AD4F /* Reusable.swift */ = {isa = PBXFileReference; fileEncoding = 4; lastKnownFileType = sourcecode.swift; path = Reusable.swift; sourceTree = "<group>"; };
		7DC325781CC6FD0A00746D88 /* UITableViewCellTests.swift */ = {isa = PBXFileReference; fileEncoding = 4; lastKnownFileType = sourcecode.swift; path = UITableViewCellTests.swift; sourceTree = "<group>"; };
		7DC325791CC6FD0A00746D88 /* UITableViewHeaderFooterViewTests.swift */ = {isa = PBXFileReference; fileEncoding = 4; lastKnownFileType = sourcecode.swift; path = UITableViewHeaderFooterViewTests.swift; sourceTree = "<group>"; };
		7DCF5B351CC80E8E004AEE75 /* UICollectionReusableViewTests.swift */ = {isa = PBXFileReference; fileEncoding = 4; lastKnownFileType = sourcecode.swift; path = UICollectionReusableViewTests.swift; sourceTree = "<group>"; };
		8289A2E01BD7EF1F0097FB60 /* UIImageViewTests.swift */ = {isa = PBXFileReference; fileEncoding = 4; lastKnownFileType = sourcecode.swift; lineEnding = 0; path = UIImageViewTests.swift; sourceTree = "<group>"; xcLanguageSpecificationIdentifier = xcode.lang.swift; };
		8289A2E61BD7F7730097FB60 /* UIViewTests.swift */ = {isa = PBXFileReference; fileEncoding = 4; lastKnownFileType = sourcecode.swift; lineEnding = 0; path = UIViewTests.swift; sourceTree = "<group>"; xcLanguageSpecificationIdentifier = xcode.lang.swift; };
		8295FD851B873081007C9000 /* UIControlTests.swift */ = {isa = PBXFileReference; fileEncoding = 4; lastKnownFileType = sourcecode.swift; lineEnding = 0; path = UIControlTests.swift; sourceTree = "<group>"; xcLanguageSpecificationIdentifier = xcode.lang.swift; };
		8295FD881B873490007C9000 /* UIButtonTests.swift */ = {isa = PBXFileReference; fileEncoding = 4; lastKnownFileType = sourcecode.swift; lineEnding = 0; path = UIButtonTests.swift; sourceTree = "<group>"; xcLanguageSpecificationIdentifier = xcode.lang.swift; };
		8295FD8B1B873748007C9000 /* UIBarButtonItemTests.swift */ = {isa = PBXFileReference; fileEncoding = 4; lastKnownFileType = sourcecode.swift; lineEnding = 0; path = UIBarButtonItemTests.swift; sourceTree = "<group>"; xcLanguageSpecificationIdentifier = xcode.lang.swift; };
		9A5492111D33387D009A8D44 /* Deprecations+Removals.swift */ = {isa = PBXFileReference; fileEncoding = 4; lastKnownFileType = sourcecode.swift; path = "Deprecations+Removals.swift"; sourceTree = SOURCE_ROOT; };
		9AB3BCA61D3D1B0800063B96 /* Extensions.swift.gyb */ = {isa = PBXFileReference; explicitFileType = text.script.python; path = Extensions.swift.gyb; sourceTree = "<group>"; };
		9AB3BCAE1D3D23E500063B96 /* WatchKitExtensions.generated.swift */ = {isa = PBXFileReference; lastKnownFileType = sourcecode.swift; name = WatchKitExtensions.generated.swift; path = WatchKit/WatchKitExtensions.generated.swift; sourceTree = "<group>"; };
		9AB3BCAF1D3D23E500063B96 /* WatchKitExtensions.gyb.py */ = {isa = PBXFileReference; lastKnownFileType = text.script.python; path = WatchKitExtensions.gyb.py; sourceTree = "<group>"; };
		9AB3BCB11D3D23FD00063B96 /* UIKitExtensions.gyb.py */ = {isa = PBXFileReference; lastKnownFileType = text.script.python; path = UIKitExtensions.gyb.py; sourceTree = "<group>"; };
		9AB3BCB21D3D23FD00063B96 /* UIKitExtensions.iOS.generated.swift */ = {isa = PBXFileReference; lastKnownFileType = sourcecode.swift; name = UIKitExtensions.iOS.generated.swift; path = UIKit/UIKitExtensions.iOS.generated.swift; sourceTree = "<group>"; };
		9AB3BCB31D3D23FD00063B96 /* UIKitExtensions.tvOS.generated.swift */ = {isa = PBXFileReference; lastKnownFileType = sourcecode.swift; name = UIKitExtensions.tvOS.generated.swift; path = UIKit/UIKitExtensions.tvOS.generated.swift; sourceTree = "<group>"; };
		9AB3BCB61D3D241A00063B96 /* AppKitExtensions.generated.swift */ = {isa = PBXFileReference; lastKnownFileType = sourcecode.swift; name = AppKitExtensions.generated.swift; path = AppKit/AppKitExtensions.generated.swift; sourceTree = "<group>"; };
		9AB3BCB71D3D241A00063B96 /* AppKitExtensions.gyb.py */ = {isa = PBXFileReference; lastKnownFileType = text.script.python; name = AppKitExtensions.gyb.py; path = AppKit/AppKitExtensions.gyb.py; sourceTree = "<group>"; };
		9DA915A51CA63046003723B9 /* UIDatePickerTests.swift */ = {isa = PBXFileReference; fileEncoding = 4; lastKnownFileType = sourcecode.swift; lineEnding = 0; path = UIDatePickerTests.swift; sourceTree = "<group>"; xcLanguageSpecificationIdentifier = xcode.lang.swift; };
		C72CF3E41CBF188A00E19897 /* RACSignal.swift */ = {isa = PBXFileReference; fileEncoding = 4; lastKnownFileType = sourcecode.swift; lineEnding = 0; path = RACSignal.swift; sourceTree = "<group>"; xcLanguageSpecificationIdentifier = xcode.lang.swift; };
		C7932E811C4B3EDB00086F3C /* UITextField.swift */ = {isa = PBXFileReference; fileEncoding = 4; lastKnownFileType = sourcecode.swift; lineEnding = 0; path = UITextField.swift; sourceTree = "<group>"; xcLanguageSpecificationIdentifier = xcode.lang.swift; };
		C7932E851C4B420A00086F3C /* UITextFieldTests.swift */ = {isa = PBXFileReference; fileEncoding = 4; lastKnownFileType = sourcecode.swift; lineEnding = 0; path = UITextFieldTests.swift; sourceTree = "<group>"; xcLanguageSpecificationIdentifier = xcode.lang.swift; };
		C7945F101CC192E800DC9E37 /* UIViewController.swift */ = {isa = PBXFileReference; fileEncoding = 4; lastKnownFileType = sourcecode.swift; lineEnding = 0; path = UIViewController.swift; sourceTree = "<group>"; xcLanguageSpecificationIdentifier = xcode.lang.swift; };
		C7945F121CC1DFB400DC9E37 /* UIViewControllerTests.swift */ = {isa = PBXFileReference; fileEncoding = 4; lastKnownFileType = sourcecode.swift; lineEnding = 0; path = UIViewControllerTests.swift; sourceTree = "<group>"; xcLanguageSpecificationIdentifier = xcode.lang.swift; };
		C7DCE2B21CB3C872001217D8 /* UITextView.swift */ = {isa = PBXFileReference; fileEncoding = 4; lastKnownFileType = sourcecode.swift; lineEnding = 0; path = UITextView.swift; sourceTree = "<group>"; xcLanguageSpecificationIdentifier = xcode.lang.swift; };
		C7DCE2B51CB3C9C1001217D8 /* UITextViewTests.swift */ = {isa = PBXFileReference; fileEncoding = 4; lastKnownFileType = sourcecode.swift; lineEnding = 0; path = UITextViewTests.swift; sourceTree = "<group>"; xcLanguageSpecificationIdentifier = xcode.lang.swift; };
		CC02C1881CCA704C0025CC04 /* ActionTests.swift */ = {isa = PBXFileReference; fileEncoding = 4; lastKnownFileType = sourcecode.swift; path = ActionTests.swift; sourceTree = "<group>"; };
		D8003E921AFEC3D400D7D3C5 /* Info.plist */ = {isa = PBXFileReference; lastKnownFileType = text.plist.xml; path = Info.plist; sourceTree = "<group>"; };
		D8003E931AFEC3D400D7D3C5 /* Rex.h */ = {isa = PBXFileReference; lastKnownFileType = sourcecode.c.h; path = Rex.h; sourceTree = "<group>"; };
		D8003E9F1AFEC3D400D7D3C5 /* Info.plist */ = {isa = PBXFileReference; lastKnownFileType = text.plist.xml; path = Info.plist; sourceTree = "<group>"; };
		D8003EAD1AFEC68A00D7D3C5 /* ReactiveCocoa.framework */ = {isa = PBXFileReference; lastKnownFileType = wrapper.framework; path = ReactiveCocoa.framework; sourceTree = "<group>"; };
		D8003EAE1AFEC68A00D7D3C5 /* Result.framework */ = {isa = PBXFileReference; lastKnownFileType = wrapper.framework; path = Result.framework; sourceTree = "<group>"; };
		D8003EB81AFEC7A900D7D3C5 /* SignalProducer.swift */ = {isa = PBXFileReference; fileEncoding = 4; lastKnownFileType = sourcecode.swift; lineEnding = 0; path = SignalProducer.swift; sourceTree = "<group>"; xcLanguageSpecificationIdentifier = xcode.lang.swift; };
		D8003EBC1AFED01000D7D3C5 /* Signal.swift */ = {isa = PBXFileReference; fileEncoding = 4; lastKnownFileType = sourcecode.swift; path = Signal.swift; sourceTree = "<group>"; };
		D8003EBE1AFED2F800D7D3C5 /* SignalTests.swift */ = {isa = PBXFileReference; fileEncoding = 4; lastKnownFileType = sourcecode.swift; lineEnding = 0; path = SignalTests.swift; sourceTree = "<group>"; xcLanguageSpecificationIdentifier = xcode.lang.swift; };
		D8003EC01AFED30100D7D3C5 /* SignalProducerTests.swift */ = {isa = PBXFileReference; fileEncoding = 4; lastKnownFileType = sourcecode.swift; lineEnding = 0; path = SignalProducerTests.swift; sourceTree = "<group>"; xcLanguageSpecificationIdentifier = xcode.lang.swift; };
		D8003EC91AFEE3ED00D7D3C5 /* ReactiveCocoa.framework */ = {isa = PBXFileReference; lastKnownFileType = wrapper.framework; path = ReactiveCocoa.framework; sourceTree = "<group>"; };
		D8003ECA1AFEE3ED00D7D3C5 /* Result.framework */ = {isa = PBXFileReference; lastKnownFileType = wrapper.framework; path = Result.framework; sourceTree = "<group>"; };
		D86E77A91AFEE646004BF23D /* Rex.framework */ = {isa = PBXFileReference; explicitFileType = wrapper.framework; includeInIndex = 0; path = Rex.framework; sourceTree = BUILT_PRODUCTS_DIR; };
		D86E77AA1AFEE646004BF23D /* RexTests-Mac.xctest */ = {isa = PBXFileReference; explicitFileType = wrapper.cfbundle; includeInIndex = 0; path = "RexTests-Mac.xctest"; sourceTree = BUILT_PRODUCTS_DIR; };
		D86E77AB1AFEE646004BF23D /* Rex.framework */ = {isa = PBXFileReference; explicitFileType = wrapper.framework; includeInIndex = 0; path = Rex.framework; sourceTree = BUILT_PRODUCTS_DIR; };
		D86E77AC1AFEE646004BF23D /* RexTests-iOS.xctest */ = {isa = PBXFileReference; explicitFileType = wrapper.cfbundle; includeInIndex = 0; path = "RexTests-iOS.xctest"; sourceTree = BUILT_PRODUCTS_DIR; };
		D86FFBD01B34AD6F001A89B3 /* Association.swift */ = {isa = PBXFileReference; fileEncoding = 4; lastKnownFileType = sourcecode.swift; lineEnding = 0; path = Association.swift; sourceTree = "<group>"; xcLanguageSpecificationIdentifier = xcode.lang.swift; };
		D86FFBD41B34B0FE001A89B3 /* UIControl.swift */ = {isa = PBXFileReference; fileEncoding = 4; lastKnownFileType = sourcecode.swift; lineEnding = 0; path = UIControl.swift; sourceTree = "<group>"; xcLanguageSpecificationIdentifier = xcode.lang.swift; };
		D86FFBD91B34B3F0001A89B3 /* Action.swift */ = {isa = PBXFileReference; fileEncoding = 4; lastKnownFileType = sourcecode.swift; lineEnding = 0; path = Action.swift; sourceTree = "<group>"; xcLanguageSpecificationIdentifier = xcode.lang.swift; };
		D86FFBDC1B34B691001A89B3 /* UIButton.swift */ = {isa = PBXFileReference; fileEncoding = 4; lastKnownFileType = sourcecode.swift; lineEnding = 0; path = UIButton.swift; sourceTree = "<group>"; xcLanguageSpecificationIdentifier = xcode.lang.swift; };
		D8715D941C210F97005F4191 /* Rex.framework */ = {isa = PBXFileReference; explicitFileType = wrapper.framework; includeInIndex = 0; path = Rex.framework; sourceTree = BUILT_PRODUCTS_DIR; };
		D8715DA71C2110DA005F4191 /* ReactiveCocoa.framework */ = {isa = PBXFileReference; lastKnownFileType = wrapper.framework; name = ReactiveCocoa.framework; path = watchOS/ReactiveCocoa.framework; sourceTree = "<group>"; };
		D8715DA81C2110DA005F4191 /* Result.framework */ = {isa = PBXFileReference; lastKnownFileType = wrapper.framework; name = Result.framework; path = watchOS/Result.framework; sourceTree = "<group>"; };
		D8715DB01C21123E005F4191 /* Rex.framework */ = {isa = PBXFileReference; explicitFileType = wrapper.framework; includeInIndex = 0; path = Rex.framework; sourceTree = BUILT_PRODUCTS_DIR; };
		D8715DC21C211310005F4191 /* ReactiveCocoa.framework */ = {isa = PBXFileReference; lastKnownFileType = wrapper.framework; name = ReactiveCocoa.framework; path = tvOS/ReactiveCocoa.framework; sourceTree = "<group>"; };
		D8715DC31C211310005F4191 /* Result.framework */ = {isa = PBXFileReference; lastKnownFileType = wrapper.framework; name = Result.framework; path = tvOS/Result.framework; sourceTree = "<group>"; };
		D8715DD11C21160A005F4191 /* RexTests-tvOS.xctest */ = {isa = PBXFileReference; explicitFileType = wrapper.cfbundle; includeInIndex = 0; path = "RexTests-tvOS.xctest"; sourceTree = BUILT_PRODUCTS_DIR; };
		D8A454051BD26A1A00C9E790 /* Property.swift */ = {isa = PBXFileReference; fileEncoding = 4; lastKnownFileType = sourcecode.swift; lineEnding = 0; path = Property.swift; sourceTree = "<group>"; xcLanguageSpecificationIdentifier = xcode.lang.swift; };
		D8A454081BD2772700C9E790 /* PropertyTests.swift */ = {isa = PBXFileReference; fileEncoding = 4; lastKnownFileType = sourcecode.swift; lineEnding = 0; path = PropertyTests.swift; sourceTree = "<group>"; xcLanguageSpecificationIdentifier = xcode.lang.swift; };
		D8F073141B861B3A0047D546 /* UILabelTests.swift */ = {isa = PBXFileReference; fileEncoding = 4; lastKnownFileType = sourcecode.swift; lineEnding = 0; path = UILabelTests.swift; sourceTree = "<group>"; xcLanguageSpecificationIdentifier = xcode.lang.swift; };
		D8F0973A1B17F2F7002E15BA /* Data.swift */ = {isa = PBXFileReference; fileEncoding = 4; lastKnownFileType = sourcecode.swift; lineEnding = 0; path = Data.swift; sourceTree = "<group>"; xcLanguageSpecificationIdentifier = xcode.lang.swift; };
		D8F0973C1B17F30D002E15BA /* UserDefaults.swift */ = {isa = PBXFileReference; fileEncoding = 4; lastKnownFileType = sourcecode.swift; lineEnding = 0; path = UserDefaults.swift; sourceTree = "<group>"; xcLanguageSpecificationIdentifier = xcode.lang.swift; };
		D8F097431B17F3C8002E15BA /* NSObject.swift */ = {isa = PBXFileReference; fileEncoding = 4; lastKnownFileType = sourcecode.swift; lineEnding = 0; path = NSObject.swift; sourceTree = "<group>"; xcLanguageSpecificationIdentifier = xcode.lang.swift; };
		D8F097471B17F5DD002E15BA /* NSObjectTests.swift */ = {isa = PBXFileReference; fileEncoding = 4; lastKnownFileType = sourcecode.swift; lineEnding = 0; path = NSObjectTests.swift; sourceTree = "<group>"; xcLanguageSpecificationIdentifier = xcode.lang.swift; };
		E6933BE81CD9C1F1006F7CE7 /* UIProgressViewTests.swift */ = {isa = PBXFileReference; fileEncoding = 4; lastKnownFileType = sourcecode.swift; path = UIProgressViewTests.swift; sourceTree = "<group>"; };
/* End PBXFileReference section */

/* Begin PBXFrameworksBuildPhase section */
		D8003E8A1AFEC3D400D7D3C5 /* Frameworks */ = {
			isa = PBXFrameworksBuildPhase;
			buildActionMask = 2147483647;
			files = (
				D83457321AFEE4930070616A /* ReactiveCocoa.framework in Frameworks */,
				D83457331AFEE4930070616A /* Result.framework in Frameworks */,
			);
			runOnlyForDeploymentPostprocessing = 0;
		};
		D8003E961AFEC3D400D7D3C5 /* Frameworks */ = {
			isa = PBXFrameworksBuildPhase;
			buildActionMask = 2147483647;
			files = (
				D8003EC51AFED36F00D7D3C5 /* ReactiveCocoa.framework in Frameworks */,
				D8003EC61AFED36F00D7D3C5 /* Result.framework in Frameworks */,
			);
			runOnlyForDeploymentPostprocessing = 0;
		};
		D83457101AFEE44E0070616A /* Frameworks */ = {
			isa = PBXFrameworksBuildPhase;
			buildActionMask = 2147483647;
			files = (
				D83457351AFEE4B20070616A /* ReactiveCocoa.framework in Frameworks */,
				D83457361AFEE4B20070616A /* Result.framework in Frameworks */,
			);
			runOnlyForDeploymentPostprocessing = 0;
		};
		D834571B1AFEE44E0070616A /* Frameworks */ = {
			isa = PBXFrameworksBuildPhase;
			buildActionMask = 2147483647;
			files = (
				D834573C1AFEE57E0070616A /* ReactiveCocoa.framework in Frameworks */,
				D834573D1AFEE57E0070616A /* Result.framework in Frameworks */,
			);
			runOnlyForDeploymentPostprocessing = 0;
		};
		D8715D901C210F97005F4191 /* Frameworks */ = {
			isa = PBXFrameworksBuildPhase;
			buildActionMask = 2147483647;
			files = (
				D8715DA91C2110DA005F4191 /* ReactiveCocoa.framework in Frameworks */,
				D8715DAA1C2110DA005F4191 /* Result.framework in Frameworks */,
			);
			runOnlyForDeploymentPostprocessing = 0;
		};
		D8715DAC1C21123E005F4191 /* Frameworks */ = {
			isa = PBXFrameworksBuildPhase;
			buildActionMask = 2147483647;
			files = (
				D8715DC41C211310005F4191 /* ReactiveCocoa.framework in Frameworks */,
				D8715DC51C211310005F4191 /* Result.framework in Frameworks */,
			);
			runOnlyForDeploymentPostprocessing = 0;
		};
		D8715DCE1C21160A005F4191 /* Frameworks */ = {
			isa = PBXFrameworksBuildPhase;
			buildActionMask = 2147483647;
			files = (
				D8715DE61C21170C005F4191 /* ReactiveCocoa.framework in Frameworks */,
				D8715DE71C21170C005F4191 /* Result.framework in Frameworks */,
			);
			runOnlyForDeploymentPostprocessing = 0;
		};
/* End PBXFrameworksBuildPhase section */

/* Begin PBXGroup section */
		4238D5941B4D593E008534C0 /* AppKit */ = {
			isa = PBXGroup;
			children = (
				9AB3BCB71D3D241A00063B96 /* AppKitExtensions.gyb.py */,
				4238D5951B4D5950008534C0 /* NSTextField.swift */,
			);
			name = AppKit;
			sourceTree = "<group>";
		};
		7D0DABA81CCC380700B6CD2B /* Helpers */ = {
			isa = PBXGroup;
			children = (
				7D0DABA91CCC381F00B6CD2B /* UIControl+EnableSendActionsForControlEvents.swift */,
			);
			path = Helpers;
			sourceTree = "<group>";
		};
		9AB3BCAD1D3D23E500063B96 /* WatchKit */ = {
			isa = PBXGroup;
			children = (
				9AB3BCAF1D3D23E500063B96 /* WatchKitExtensions.gyb.py */,
			);
			path = WatchKit;
			sourceTree = "<group>";
		};
		9AB3BCBA1D3D243C00063B96 /* Generated Sources */ = {
			isa = PBXGroup;
			children = (
				9AB3BCB61D3D241A00063B96 /* AppKitExtensions.generated.swift */,
				9AB3BCAE1D3D23E500063B96 /* WatchKitExtensions.generated.swift */,
				9AB3BCB21D3D23FD00063B96 /* UIKitExtensions.iOS.generated.swift */,
				9AB3BCB31D3D23FD00063B96 /* UIKitExtensions.tvOS.generated.swift */,
			);
			name = "Generated Sources";
			path = Source;
			sourceTree = SOURCE_ROOT;
		};
		D8003E841AFEC3D400D7D3C5 = {
			isa = PBXGroup;
			children = (
				D8003E901AFEC3D400D7D3C5 /* Source */,
				D8003E9D1AFEC3D400D7D3C5 /* Tests */,
				D8003EAA1AFEC57200D7D3C5 /* Binaries */,
			);
			indentWidth = 4;
			sourceTree = "<group>";
			tabWidth = 4;
			usesTabs = 0;
		};
		D8003E901AFEC3D400D7D3C5 /* Source */ = {
			isa = PBXGroup;
			children = (
				D86FFBD91B34B3F0001A89B3 /* Action.swift */,
				D8A454051BD26A1A00C9E790 /* Property.swift */,
				D8003EBC1AFED01000D7D3C5 /* Signal.swift */,
				D8003EB81AFEC7A900D7D3C5 /* SignalProducer.swift */,
				C72CF3E41CBF188A00E19897 /* RACSignal.swift */,
				7DBD48F21CC8141D0077AD4F /* Reusable.swift */,
				9AB3BCA61D3D1B0800063B96 /* Extensions.swift.gyb */,
				4238D5941B4D593E008534C0 /* AppKit */,
				D8F097391B17F2BF002E15BA /* Foundation */,
				9AB3BCAD1D3D23E500063B96 /* WatchKit */,
				D86FFBD31B34B0E2001A89B3 /* UIKit */,
				9AB3BCBA1D3D243C00063B96 /* Generated Sources */,
				D8003E911AFEC3D400D7D3C5 /* Supporting Files */,
				9A5492111D33387D009A8D44 /* Deprecations+Removals.swift */,
			);
			path = Source;
			sourceTree = "<group>";
		};
		D8003E911AFEC3D400D7D3C5 /* Supporting Files */ = {
			isa = PBXGroup;
			children = (
				D8003E931AFEC3D400D7D3C5 /* Rex.h */,
				D8003E921AFEC3D400D7D3C5 /* Info.plist */,
			);
			name = "Supporting Files";
			sourceTree = "<group>";
		};
		D8003E9D1AFEC3D400D7D3C5 /* Tests */ = {
			isa = PBXGroup;
			children = (
				CC02C1881CCA704C0025CC04 /* ActionTests.swift */,
				D8A454081BD2772700C9E790 /* PropertyTests.swift */,
				D8003EBE1AFED2F800D7D3C5 /* SignalTests.swift */,
				D8003EC01AFED30100D7D3C5 /* SignalProducerTests.swift */,
				D8F097461B17F5BF002E15BA /* Foundation */,
				7D0DABA81CCC380700B6CD2B /* Helpers */,
				D8F073131B861B110047D546 /* UIKit */,
				D8003E9E1AFEC3D400D7D3C5 /* Supporting Files */,
			);
			path = Tests;
			sourceTree = "<group>";
		};
		D8003E9E1AFEC3D400D7D3C5 /* Supporting Files */ = {
			isa = PBXGroup;
			children = (
				D8003E9F1AFEC3D400D7D3C5 /* Info.plist */,
			);
			name = "Supporting Files";
			sourceTree = "<group>";
		};
		D8003EAA1AFEC57200D7D3C5 /* Binaries */ = {
			isa = PBXGroup;
			children = (
				D8003EC71AFEE39000D7D3C5 /* iOS */,
				D8003EAB1AFEC67700D7D3C5 /* Mac */,
				D8715DB81C21124B005F4191 /* tvOS */,
				D8715D9C1C210FA1005F4191 /* watchOS */,
			);
			name = Binaries;
			path = Carthage/Build;
			sourceTree = "<group>";
		};
		D8003EAB1AFEC67700D7D3C5 /* Mac */ = {
			isa = PBXGroup;
			children = (
				D86E77A91AFEE646004BF23D /* Rex.framework */,
				D86E77AA1AFEE646004BF23D /* RexTests-Mac.xctest */,
				D8003EAD1AFEC68A00D7D3C5 /* ReactiveCocoa.framework */,
				D8003EAE1AFEC68A00D7D3C5 /* Result.framework */,
			);
			path = Mac;
			sourceTree = "<group>";
		};
		D8003EC71AFEE39000D7D3C5 /* iOS */ = {
			isa = PBXGroup;
			children = (
				D86E77AB1AFEE646004BF23D /* Rex.framework */,
				D86E77AC1AFEE646004BF23D /* RexTests-iOS.xctest */,
				D8003EC91AFEE3ED00D7D3C5 /* ReactiveCocoa.framework */,
				D8003ECA1AFEE3ED00D7D3C5 /* Result.framework */,
			);
			path = iOS;
			sourceTree = "<group>";
		};
		D86FFBD31B34B0E2001A89B3 /* UIKit */ = {
			isa = PBXGroup;
			children = (
				9AB3BCB11D3D23FD00063B96 /* UIKitExtensions.gyb.py */,
				45CED46B1D27BB8700788BDC /* UIActivityIndicatorView.swift */,
				5173EBC71B625A6800C9B48E /* UIBarButtonItem.swift */,
				D86FFBDC1B34B691001A89B3 /* UIButton.swift */,
				D86FFBD41B34B0FE001A89B3 /* UIControl.swift */,
				5B1C882D1D0715CE000B888F /* UISegmentedControl.swift */,
				C7932E811C4B3EDB00086F3C /* UITextField.swift */,
				C7DCE2B21CB3C872001217D8 /* UITextView.swift */,
				C7945F101CC192E800DC9E37 /* UIViewController.swift */,
			);
			path = UIKit;
			sourceTree = "<group>";
		};
		D8715D9C1C210FA1005F4191 /* watchOS */ = {
			isa = PBXGroup;
			children = (
				D8715D941C210F97005F4191 /* Rex.framework */,
				D8715DA71C2110DA005F4191 /* ReactiveCocoa.framework */,
				D8715DA81C2110DA005F4191 /* Result.framework */,
			);
			name = watchOS;
			sourceTree = "<group>";
		};
		D8715DB81C21124B005F4191 /* tvOS */ = {
			isa = PBXGroup;
			children = (
				D8715DB01C21123E005F4191 /* Rex.framework */,
				D8715DD11C21160A005F4191 /* RexTests-tvOS.xctest */,
				D8715DC21C211310005F4191 /* ReactiveCocoa.framework */,
				D8715DC31C211310005F4191 /* Result.framework */,
			);
			name = tvOS;
			sourceTree = "<group>";
		};
		D8F073131B861B110047D546 /* UIKit */ = {
			isa = PBXGroup;
			children = (
				45CED46D1D27C1D400788BDC /* UIActivityIndicatorViewTests.swift */,
				8295FD8B1B873748007C9000 /* UIBarButtonItemTests.swift */,
				8295FD881B873490007C9000 /* UIButtonTests.swift */,
				8295FD851B873081007C9000 /* UIControlTests.swift */,
				7DCF5B351CC80E8E004AEE75 /* UICollectionReusableViewTests.swift */,
				9DA915A51CA63046003723B9 /* UIDatePickerTests.swift */,
				8289A2E01BD7EF1F0097FB60 /* UIImageViewTests.swift */,
				D8F073141B861B3A0047D546 /* UILabelTests.swift */,
				E6933BE81CD9C1F1006F7CE7 /* UIProgressViewTests.swift */,
				7D2AA99C1CB6F275008AB5C9 /* UISwitchTests.swift */,
				5B1C882F1D071639000B888F /* UISegmentedControlTests.swift */,
				7DC325781CC6FD0A00746D88 /* UITableViewCellTests.swift */,
				7DC325791CC6FD0A00746D88 /* UITableViewHeaderFooterViewTests.swift */,
				C7932E851C4B420A00086F3C /* UITextFieldTests.swift */,
				C7DCE2B51CB3C9C1001217D8 /* UITextViewTests.swift */,
				8289A2E61BD7F7730097FB60 /* UIViewTests.swift */,
				C7945F121CC1DFB400DC9E37 /* UIViewControllerTests.swift */,
			);
			path = UIKit;
			sourceTree = "<group>";
		};
		D8F097391B17F2BF002E15BA /* Foundation */ = {
			isa = PBXGroup;
			children = (
				D86FFBD01B34AD6F001A89B3 /* Association.swift */,
				D8F0973A1B17F2F7002E15BA /* Data.swift */,
				D8F097431B17F3C8002E15BA /* NSObject.swift */,
				D8F0973C1B17F30D002E15BA /* UserDefaults.swift */,
			);
			path = Foundation;
			sourceTree = "<group>";
		};
		D8F097461B17F5BF002E15BA /* Foundation */ = {
			isa = PBXGroup;
			children = (
				D8F097471B17F5DD002E15BA /* NSObjectTests.swift */,
			);
			path = Foundation;
			sourceTree = "<group>";
		};
/* End PBXGroup section */

/* Begin PBXHeadersBuildPhase section */
		D8003E8B1AFEC3D400D7D3C5 /* Headers */ = {
			isa = PBXHeadersBuildPhase;
			buildActionMask = 2147483647;
			files = (
				D8003E941AFEC3D400D7D3C5 /* Rex.h in Headers */,
			);
			runOnlyForDeploymentPostprocessing = 0;
		};
		D83457111AFEE44E0070616A /* Headers */ = {
			isa = PBXHeadersBuildPhase;
			buildActionMask = 2147483647;
			files = (
				D8715DA11C211011005F4191 /* Rex.h in Headers */,
			);
			runOnlyForDeploymentPostprocessing = 0;
		};
		D8715D911C210F97005F4191 /* Headers */ = {
			isa = PBXHeadersBuildPhase;
			buildActionMask = 2147483647;
			files = (
				D8715DA21C211014005F4191 /* Rex.h in Headers */,
			);
			runOnlyForDeploymentPostprocessing = 0;
		};
		D8715DAD1C21123E005F4191 /* Headers */ = {
			isa = PBXHeadersBuildPhase;
			buildActionMask = 2147483647;
			files = (
				D8715DB91C2112A9005F4191 /* Rex.h in Headers */,
			);
			runOnlyForDeploymentPostprocessing = 0;
		};
/* End PBXHeadersBuildPhase section */

/* Begin PBXNativeTarget section */
		D8003E8D1AFEC3D400D7D3C5 /* Rex-Mac */ = {
			isa = PBXNativeTarget;
			buildConfigurationList = D8003EA41AFEC3D400D7D3C5 /* Build configuration list for PBXNativeTarget "Rex-Mac" */;
			buildPhases = (
				9A7F46DA1D3900F100C42C85 /* ShellScript */,
				D8003E891AFEC3D400D7D3C5 /* Sources */,
				D8003E8A1AFEC3D400D7D3C5 /* Frameworks */,
				D8003E8B1AFEC3D400D7D3C5 /* Headers */,
				D8003E8C1AFEC3D400D7D3C5 /* Resources */,
			);
			buildRules = (
			);
			dependencies = (
			);
			name = "Rex-Mac";
			productName = Rex;
			productReference = D86E77A91AFEE646004BF23D /* Rex.framework */;
			productType = "com.apple.product-type.framework";
		};
		D8003E981AFEC3D400D7D3C5 /* RexTests-Mac */ = {
			isa = PBXNativeTarget;
			buildConfigurationList = D8003EA71AFEC3D400D7D3C5 /* Build configuration list for PBXNativeTarget "RexTests-Mac" */;
			buildPhases = (
				D8003E951AFEC3D400D7D3C5 /* Sources */,
				D8003E961AFEC3D400D7D3C5 /* Frameworks */,
				D8003E971AFEC3D400D7D3C5 /* Resources */,
				D8003EB21AFEC6A800D7D3C5 /* Copy Files */,
			);
			buildRules = (
			);
			dependencies = (
				D8003E9C1AFEC3D400D7D3C5 /* PBXTargetDependency */,
			);
			name = "RexTests-Mac";
			productName = RexTests;
			productReference = D86E77AA1AFEE646004BF23D /* RexTests-Mac.xctest */;
			productType = "com.apple.product-type.bundle.unit-test";
		};
		D83457131AFEE44E0070616A /* Rex-iOS */ = {
			isa = PBXNativeTarget;
			buildConfigurationList = D834572B1AFEE44E0070616A /* Build configuration list for PBXNativeTarget "Rex-iOS" */;
			buildPhases = (
				9A7F46D01D38FE1800C42C85 /* ShellScript */,
				D834570F1AFEE44E0070616A /* Sources */,
				D83457101AFEE44E0070616A /* Frameworks */,
				D83457111AFEE44E0070616A /* Headers */,
				D83457121AFEE44E0070616A /* Resources */,
			);
			buildRules = (
			);
			dependencies = (
			);
			name = "Rex-iOS";
			productName = "Rex-iOS";
			productReference = D86E77AB1AFEE646004BF23D /* Rex.framework */;
			productType = "com.apple.product-type.framework";
		};
		D834571D1AFEE44E0070616A /* RexTests-iOS */ = {
			isa = PBXNativeTarget;
			buildConfigurationList = D834572C1AFEE44E0070616A /* Build configuration list for PBXNativeTarget "RexTests-iOS" */;
			buildPhases = (
				D834571A1AFEE44E0070616A /* Sources */,
				D834571B1AFEE44E0070616A /* Frameworks */,
				D834571C1AFEE44E0070616A /* Resources */,
				D83457371AFEE4B80070616A /* CopyFiles */,
			);
			buildRules = (
			);
			dependencies = (
				D83457211AFEE44E0070616A /* PBXTargetDependency */,
			);
			name = "RexTests-iOS";
			productName = "Rex-iOSTests";
			productReference = D86E77AC1AFEE646004BF23D /* RexTests-iOS.xctest */;
			productType = "com.apple.product-type.bundle.unit-test";
		};
		D8715D931C210F97005F4191 /* Rex-watchOS */ = {
			isa = PBXNativeTarget;
			buildConfigurationList = D8715D9B1C210F97005F4191 /* Build configuration list for PBXNativeTarget "Rex-watchOS" */;
			buildPhases = (
				9A7F46D91D3900E500C42C85 /* ShellScript */,
				D8715D8F1C210F97005F4191 /* Sources */,
				D8715D901C210F97005F4191 /* Frameworks */,
				D8715D911C210F97005F4191 /* Headers */,
				D8715D921C210F97005F4191 /* Resources */,
			);
			buildRules = (
			);
			dependencies = (
			);
			name = "Rex-watchOS";
			productName = Rex;
			productReference = D8715D941C210F97005F4191 /* Rex.framework */;
			productType = "com.apple.product-type.framework";
		};
		D8715DAF1C21123E005F4191 /* Rex-tvOS */ = {
			isa = PBXNativeTarget;
			buildConfigurationList = D8715DB51C21123E005F4191 /* Build configuration list for PBXNativeTarget "Rex-tvOS" */;
			buildPhases = (
				9A7F46D81D3900DC00C42C85 /* ShellScript */,
				D8715DAB1C21123E005F4191 /* Sources */,
				D8715DAC1C21123E005F4191 /* Frameworks */,
				D8715DAD1C21123E005F4191 /* Headers */,
				D8715DAE1C21123E005F4191 /* Resources */,
			);
			buildRules = (
			);
			dependencies = (
			);
			name = "Rex-tvOS";
			productName = Rex;
			productReference = D8715DB01C21123E005F4191 /* Rex.framework */;
			productType = "com.apple.product-type.framework";
		};
		D8715DD01C21160A005F4191 /* RexTests-tvOS */ = {
			isa = PBXNativeTarget;
			buildConfigurationList = D8715DD91C21160A005F4191 /* Build configuration list for PBXNativeTarget "RexTests-tvOS" */;
			buildPhases = (
				D8715DCD1C21160A005F4191 /* Sources */,
				D8715DCE1C21160A005F4191 /* Frameworks */,
				D8715DCF1C21160A005F4191 /* Resources */,
				D8715DE81C21172A005F4191 /* CopyFiles */,
			);
			buildRules = (
			);
			dependencies = (
				D8715DD81C21160A005F4191 /* PBXTargetDependency */,
			);
			name = "RexTests-tvOS";
			productName = RexTests;
			productReference = D8715DD11C21160A005F4191 /* RexTests-tvOS.xctest */;
			productType = "com.apple.product-type.bundle.unit-test";
		};
/* End PBXNativeTarget section */

/* Begin PBXProject section */
		D8003E851AFEC3D400D7D3C5 /* Project object */ = {
			isa = PBXProject;
			attributes = {
				LastSwiftUpdateCheck = 0720;
				LastUpgradeCheck = 0800;
				ORGANIZATIONNAME = "Neil Pankey";
				TargetAttributes = {
					D8003E8D1AFEC3D400D7D3C5 = {
						CreatedOnToolsVersion = 6.3;
						LastSwiftMigration = 0800;
					};
					D8003E981AFEC3D400D7D3C5 = {
						CreatedOnToolsVersion = 6.3;
						LastSwiftMigration = 0800;
					};
					D83457131AFEE44E0070616A = {
						CreatedOnToolsVersion = 6.3;
						LastSwiftMigration = 0800;
					};
					D834571D1AFEE44E0070616A = {
						CreatedOnToolsVersion = 6.3;
						LastSwiftMigration = 0800;
					};
					D8715D931C210F97005F4191 = {
						CreatedOnToolsVersion = 7.2;
						LastSwiftMigration = 0800;
					};
					D8715DAF1C21123E005F4191 = {
						CreatedOnToolsVersion = 7.2;
						LastSwiftMigration = 0800;
					};
					D8715DD01C21160A005F4191 = {
						CreatedOnToolsVersion = 7.2;
						LastSwiftMigration = 0800;
					};
				};
			};
			buildConfigurationList = D8003E881AFEC3D400D7D3C5 /* Build configuration list for PBXProject "Rex" */;
			compatibilityVersion = "Xcode 3.2";
			developmentRegion = English;
			hasScannedForEncodings = 0;
			knownRegions = (
				en,
			);
			mainGroup = D8003E841AFEC3D400D7D3C5;
			productRefGroup = D8003E841AFEC3D400D7D3C5;
			projectDirPath = "";
			projectRoot = "";
			targets = (
				D8003E8D1AFEC3D400D7D3C5 /* Rex-Mac */,
				D8003E981AFEC3D400D7D3C5 /* RexTests-Mac */,
				D83457131AFEE44E0070616A /* Rex-iOS */,
				D834571D1AFEE44E0070616A /* RexTests-iOS */,
				D8715DAF1C21123E005F4191 /* Rex-tvOS */,
				D8715DD01C21160A005F4191 /* RexTests-tvOS */,
				D8715D931C210F97005F4191 /* Rex-watchOS */,
			);
		};
/* End PBXProject section */

/* Begin PBXResourcesBuildPhase section */
		D8003E8C1AFEC3D400D7D3C5 /* Resources */ = {
			isa = PBXResourcesBuildPhase;
			buildActionMask = 2147483647;
			files = (
			);
			runOnlyForDeploymentPostprocessing = 0;
		};
		D8003E971AFEC3D400D7D3C5 /* Resources */ = {
			isa = PBXResourcesBuildPhase;
			buildActionMask = 2147483647;
			files = (
			);
			runOnlyForDeploymentPostprocessing = 0;
		};
		D83457121AFEE44E0070616A /* Resources */ = {
			isa = PBXResourcesBuildPhase;
			buildActionMask = 2147483647;
			files = (
			);
			runOnlyForDeploymentPostprocessing = 0;
		};
		D834571C1AFEE44E0070616A /* Resources */ = {
			isa = PBXResourcesBuildPhase;
			buildActionMask = 2147483647;
			files = (
			);
			runOnlyForDeploymentPostprocessing = 0;
		};
		D8715D921C210F97005F4191 /* Resources */ = {
			isa = PBXResourcesBuildPhase;
			buildActionMask = 2147483647;
			files = (
			);
			runOnlyForDeploymentPostprocessing = 0;
		};
		D8715DAE1C21123E005F4191 /* Resources */ = {
			isa = PBXResourcesBuildPhase;
			buildActionMask = 2147483647;
			files = (
			);
			runOnlyForDeploymentPostprocessing = 0;
		};
		D8715DCF1C21160A005F4191 /* Resources */ = {
			isa = PBXResourcesBuildPhase;
			buildActionMask = 2147483647;
			files = (
			);
			runOnlyForDeploymentPostprocessing = 0;
		};
/* End PBXResourcesBuildPhase section */

/* Begin PBXShellScriptBuildPhase section */
		9A7F46D01D38FE1800C42C85 /* ShellScript */ = {
			isa = PBXShellScriptBuildPhase;
			buildActionMask = 2147483647;
			files = (
			);
			inputPaths = (
			);
			outputPaths = (
			);
			runOnlyForDeploymentPostprocessing = 0;
			shellPath = /bin/sh;
			shellScript = "$PROJECT_DIR/script/gyb/gyb -Dframework=UIKit -Dtarget=iOS --line-directive '' -o $SOURCE_ROOT/Source/UIKit/UIKitExtensions.iOS.generated.swift $SOURCE_ROOT/Source/Extensions.swift.gyb";
		};
		9A7F46D81D3900DC00C42C85 /* ShellScript */ = {
			isa = PBXShellScriptBuildPhase;
			buildActionMask = 2147483647;
			files = (
			);
			inputPaths = (
			);
			outputPaths = (
			);
			runOnlyForDeploymentPostprocessing = 0;
			shellPath = /bin/sh;
			shellScript = "$PROJECT_DIR/script/gyb/gyb -Dframework=UIKit -Dtarget=tvOS --line-directive '' -o $SOURCE_ROOT/Source/UIKit/UIKitExtensions.tvOS.generated.swift $SOURCE_ROOT/Source/Extensions.swift.gyb";
		};
		9A7F46D91D3900E500C42C85 /* ShellScript */ = {
			isa = PBXShellScriptBuildPhase;
			buildActionMask = 2147483647;
			files = (
			);
			inputPaths = (
			);
			outputPaths = (
			);
			runOnlyForDeploymentPostprocessing = 0;
			shellPath = /bin/sh;
			shellScript = "$PROJECT_DIR/script/gyb/gyb -Dframework=WatchKit -Dtarget=watchOS --line-directive '' -o $SOURCE_ROOT/Source/WatchKit/WatchKitExtensions.generated.swift $SOURCE_ROOT/Source/Extensions.swift.gyb";
		};
		9A7F46DA1D3900F100C42C85 /* ShellScript */ = {
			isa = PBXShellScriptBuildPhase;
			buildActionMask = 2147483647;
			files = (
			);
			inputPaths = (
			);
			outputPaths = (
			);
			runOnlyForDeploymentPostprocessing = 0;
			shellPath = /bin/sh;
			shellScript = "$PROJECT_DIR/script/gyb/gyb -Dframework=AppKit -Dtarget=macOS --line-directive '' -o $SOURCE_ROOT/Source/AppKit/AppKitExtensions.generated.swift $SOURCE_ROOT/Source/Extensions.swift.gyb";
		};
/* End PBXShellScriptBuildPhase section */

/* Begin PBXSourcesBuildPhase section */
		D8003E891AFEC3D400D7D3C5 /* Sources */ = {
			isa = PBXSourcesBuildPhase;
			buildActionMask = 2147483647;
			files = (
				C72CF3E51CBF188A00E19897 /* RACSignal.swift in Sources */,
				D8A454061BD26A1A00C9E790 /* Property.swift in Sources */,
				D86FFBDA1B34B3F0001A89B3 /* Action.swift in Sources */,
				9A5492121D33387D009A8D44 /* Deprecations+Removals.swift in Sources */,
				D86FFBD11B34AD6F001A89B3 /* Association.swift in Sources */,
				D8003EB91AFEC7A900D7D3C5 /* SignalProducer.swift in Sources */,
				D8003EBD1AFED01000D7D3C5 /* Signal.swift in Sources */,
				D8F097441B17F3C8002E15BA /* NSObject.swift in Sources */,
				D8F0973B1B17F2F7002E15BA /* Data.swift in Sources */,
				4238D5961B4D5950008534C0 /* NSTextField.swift in Sources */,
				9AB3BCB81D3D242000063B96 /* AppKitExtensions.generated.swift in Sources */,
				D8F0973D1B17F30D002E15BA /* UserDefaults.swift in Sources */,
			);
			runOnlyForDeploymentPostprocessing = 0;
		};
		D8003E951AFEC3D400D7D3C5 /* Sources */ = {
			isa = PBXSourcesBuildPhase;
			buildActionMask = 2147483647;
			files = (
				CC02C18A1CCA704E0025CC04 /* ActionTests.swift in Sources */,
				D8F0974A1B17F5E1002E15BA /* NSObjectTests.swift in Sources */,
				D8003EC21AFED30F00D7D3C5 /* SignalTests.swift in Sources */,
				D8003EC31AFED30F00D7D3C5 /* SignalProducerTests.swift in Sources */,
				D8A454091BD2772700C9E790 /* PropertyTests.swift in Sources */,
			);
			runOnlyForDeploymentPostprocessing = 0;
		};
		D834570F1AFEE44E0070616A /* Sources */ = {
			isa = PBXSourcesBuildPhase;
			buildActionMask = 2147483647;
			files = (
				D86FFBDB1B34B3F0001A89B3 /* Action.swift in Sources */,
				9AB3BCB51D3D240300063B96 /* UIKitExtensions.iOS.generated.swift in Sources */,
				D86FFBD21B34AD7A001A89B3 /* Association.swift in Sources */,
				C7932E831C4B3F3000086F3C /* UITextField.swift in Sources */,
				5B7F81E31D0842AD0014B06D /* UISegmentedControl.swift in Sources */,
				D8F0973E1B17F30D002E15BA /* UserDefaults.swift in Sources */,
				D834572D1AFEE45B0070616A /* Signal.swift in Sources */,
				7DBD48F31CC8141D0077AD4F /* Reusable.swift in Sources */,
				C72CF3E61CBF188A00E19897 /* RACSignal.swift in Sources */,
				D8A454071BD26A1A00C9E790 /* Property.swift in Sources */,
				D8E4A6201B7BBB1600EAD8A8 /* UIBarButtonItem.swift in Sources */,
				D8F097451B17F3C8002E15BA /* NSObject.swift in Sources */,
				C7945F111CC192E800DC9E37 /* UIViewController.swift in Sources */,
				D834572E1AFEE45B0070616A /* SignalProducer.swift in Sources */,
				C7DCE2B41CB3C89A001217D8 /* UITextView.swift in Sources */,
				D86FFBD61B34B116001A89B3 /* UIControl.swift in Sources */,
				D8F0973F1B17F31E002E15BA /* Data.swift in Sources */,
				D86FFBDD1B34B691001A89B3 /* UIButton.swift in Sources */,
				9A5492131D33387D009A8D44 /* Deprecations+Removals.swift in Sources */,
				45CED4711D27C1EB00788BDC /* UIActivityIndicatorView.swift in Sources */,
			);
			runOnlyForDeploymentPostprocessing = 0;
		};
		D834571A1AFEE44E0070616A /* Sources */ = {
			isa = PBXSourcesBuildPhase;
			buildActionMask = 2147483647;
			files = (
				E6933BEA1CD9C335006F7CE7 /* UIProgressViewTests.swift in Sources */,
				45CED46F1D27C1E300788BDC /* UIActivityIndicatorViewTests.swift in Sources */,
				CC02C18B1CCA704F0025CC04 /* ActionTests.swift in Sources */,
				7DC325801CC6FD2100746D88 /* UITableViewHeaderFooterViewTests.swift in Sources */,
				8289A2E11BD7EF1F0097FB60 /* UIImageViewTests.swift in Sources */,
				D8F0974B1B17F5E2002E15BA /* NSObjectTests.swift in Sources */,
				7DCF5B361CC80E8E004AEE75 /* UICollectionReusableViewTests.swift in Sources */,
				8289A2E81BD7F7900097FB60 /* UIViewTests.swift in Sources */,
				D8F073161B863CE70047D546 /* UILabelTests.swift in Sources */,
				7D2AA99D1CB6F275008AB5C9 /* UISwitchTests.swift in Sources */,
				C7932E871C4B42F500086F3C /* UITextFieldTests.swift in Sources */,
				8295FD8A1B87352D007C9000 /* UIButtonTests.swift in Sources */,
				D8A4540A1BD2772700C9E790 /* PropertyTests.swift in Sources */,
				C7945F141CC1DFBE00DC9E37 /* UIViewControllerTests.swift in Sources */,
				7DC3257F1CC6FD1E00746D88 /* UITableViewCellTests.swift in Sources */,
				9DA915A61CA63046003723B9 /* UIDatePickerTests.swift in Sources */,
				4A8EDADB1D54D12400A1734C /* UIControl+EnableSendActionsForControlEvents.swift in Sources */,
				D83457301AFEE45E0070616A /* SignalProducerTests.swift in Sources */,
				D83457411AFEE6050070616A /* SignalTests.swift in Sources */,
				8295FD8D1B87374A007C9000 /* UIBarButtonItemTests.swift in Sources */,
				8295FD871B87309F007C9000 /* UIControlTests.swift in Sources */,
				C7DCE2B71CB3C9D6001217D8 /* UITextViewTests.swift in Sources */,
				5B7F81E41D0842B50014B06D /* UISegmentedControlTests.swift in Sources */,
			);
			runOnlyForDeploymentPostprocessing = 0;
		};
		D8715D8F1C210F97005F4191 /* Sources */ = {
			isa = PBXSourcesBuildPhase;
			buildActionMask = 2147483647;
			files = (
				D8715D9E1C210FF9005F4191 /* Property.swift in Sources */,
				D8715DA01C210FF9005F4191 /* SignalProducer.swift in Sources */,
				D8715DA31C21107F005F4191 /* Association.swift in Sources */,
				D8715DA51C21107F005F4191 /* NSObject.swift in Sources */,
				D8715D9F1C210FF9005F4191 /* Signal.swift in Sources */,
				C72CF3E81CBF188A00E19897 /* RACSignal.swift in Sources */,
				D8715DA41C21107F005F4191 /* Data.swift in Sources */,
				9A5492151D33387D009A8D44 /* Deprecations+Removals.swift in Sources */,
				D8715D9D1C210FF9005F4191 /* Action.swift in Sources */,
				9AB3BCB01D3D23E900063B96 /* WatchKitExtensions.generated.swift in Sources */,
				D8715DA61C21107F005F4191 /* UserDefaults.swift in Sources */,
			);
			runOnlyForDeploymentPostprocessing = 0;
		};
		D8715DAB1C21123E005F4191 /* Sources */ = {
			isa = PBXSourcesBuildPhase;
			buildActionMask = 2147483647;
			files = (
				D8715DBB1C2112D1005F4191 /* Property.swift in Sources */,
				9A5492141D33387D009A8D44 /* Deprecations+Removals.swift in Sources */,
				C7932E841C4B41E100086F3C /* UITextField.swift in Sources */,
				7DBD48F41CC8141D0077AD4F /* Reusable.swift in Sources */,
				D8715DC61C211553005F4191 /* UIBarButtonItem.swift in Sources */,
				9AB3BCB41D3D240000063B96 /* UIKitExtensions.tvOS.generated.swift in Sources */,
				D8715DBD1C2112D1005F4191 /* SignalProducer.swift in Sources */,
				D8715DBE1C2112D6005F4191 /* Association.swift in Sources */,
				D8715DC01C2112D6005F4191 /* NSObject.swift in Sources */,
				D8715DC91C211553005F4191 /* UIControl.swift in Sources */,
				D8715DBC1C2112D1005F4191 /* Signal.swift in Sources */,
				C72CF3E71CBF188A00E19897 /* RACSignal.swift in Sources */,
				D8715DBF1C2112D6005F4191 /* Data.swift in Sources */,
				D8715DBA1C2112D1005F4191 /* Action.swift in Sources */,
				D8715DC81C211553005F4191 /* UIButton.swift in Sources */,
				D8715DC11C2112D6005F4191 /* UserDefaults.swift in Sources */,
				45CED4721D27C1EC00788BDC /* UIActivityIndicatorView.swift in Sources */,
			);
			runOnlyForDeploymentPostprocessing = 0;
		};
		D8715DCD1C21160A005F4191 /* Sources */ = {
			isa = PBXSourcesBuildPhase;
			buildActionMask = 2147483647;
			files = (
				E6933BEB1CD9C363006F7CE7 /* UIProgressViewTests.swift in Sources */,
				D8715DE51C211643005F4191 /* UIViewTests.swift in Sources */,
				7DCF5B371CC80E8E004AEE75 /* UICollectionReusableViewTests.swift in Sources */,
				D8715DDE1C211637005F4191 /* SignalProducerTests.swift in Sources */,
				D8715DE11C211643005F4191 /* UIButtonTests.swift in Sources */,
				7D5FE3081CD4B04E00834675 /* UITextFieldTests.swift in Sources */,
				D8715DE21C211643005F4191 /* UIControlTests.swift in Sources */,
				CC02C18C1CCA704F0025CC04 /* ActionTests.swift in Sources */,
				D8715DDF1C21163B005F4191 /* NSObjectTests.swift in Sources */,
				7DC3257E1CC6FD1C00746D88 /* UITableViewCellTests.swift in Sources */,
				D8715DDC1C211637005F4191 /* PropertyTests.swift in Sources */,
				D8715DDD1C211637005F4191 /* SignalTests.swift in Sources */,
				7DC325811CC6FD2300746D88 /* UITableViewHeaderFooterViewTests.swift in Sources */,
				D8715DE41C211643005F4191 /* UIImageViewTests.swift in Sources */,
				D8715DE31C211643005F4191 /* UILabelTests.swift in Sources */,
				45CED4701D27C1E400788BDC /* UIActivityIndicatorViewTests.swift in Sources */,
				D8715DE01C211643005F4191 /* UIBarButtonItemTests.swift in Sources */,
			);
			runOnlyForDeploymentPostprocessing = 0;
		};
/* End PBXSourcesBuildPhase section */

/* Begin PBXTargetDependency section */
		D8003E9C1AFEC3D400D7D3C5 /* PBXTargetDependency */ = {
			isa = PBXTargetDependency;
			target = D8003E8D1AFEC3D400D7D3C5 /* Rex-Mac */;
			targetProxy = D8003E9B1AFEC3D400D7D3C5 /* PBXContainerItemProxy */;
		};
		D83457211AFEE44E0070616A /* PBXTargetDependency */ = {
			isa = PBXTargetDependency;
			target = D83457131AFEE44E0070616A /* Rex-iOS */;
			targetProxy = D83457201AFEE44E0070616A /* PBXContainerItemProxy */;
		};
		D8715DD81C21160A005F4191 /* PBXTargetDependency */ = {
			isa = PBXTargetDependency;
			target = D8715DAF1C21123E005F4191 /* Rex-tvOS */;
			targetProxy = D8715DD71C21160A005F4191 /* PBXContainerItemProxy */;
		};
/* End PBXTargetDependency section */

/* Begin XCBuildConfiguration section */
		D8003EA21AFEC3D400D7D3C5 /* Debug */ = {
			isa = XCBuildConfiguration;
			buildSettings = {
				ALWAYS_SEARCH_USER_PATHS = NO;
				CLANG_CXX_LANGUAGE_STANDARD = "gnu++0x";
				CLANG_CXX_LIBRARY = "libc++";
				CLANG_ENABLE_MODULES = YES;
				CLANG_ENABLE_OBJC_ARC = YES;
				CLANG_WARN_BOOL_CONVERSION = YES;
				CLANG_WARN_CONSTANT_CONVERSION = YES;
				CLANG_WARN_DIRECT_OBJC_ISA_USAGE = YES_ERROR;
				CLANG_WARN_EMPTY_BODY = YES;
				CLANG_WARN_ENUM_CONVERSION = YES;
				CLANG_WARN_INT_CONVERSION = YES;
				CLANG_WARN_OBJC_ROOT_CLASS = YES_ERROR;
				CLANG_WARN_UNREACHABLE_CODE = YES;
				CLANG_WARN__DUPLICATE_METHOD_MATCH = YES;
				COPY_PHASE_STRIP = NO;
				CURRENT_PROJECT_VERSION = 1;
				DEBUG_INFORMATION_FORMAT = dwarf;
				ENABLE_STRICT_OBJC_MSGSEND = YES;
				ENABLE_TESTABILITY = YES;
				GCC_C_LANGUAGE_STANDARD = gnu99;
				GCC_DYNAMIC_NO_PIC = NO;
				GCC_NO_COMMON_BLOCKS = YES;
				GCC_OPTIMIZATION_LEVEL = 0;
				GCC_PREPROCESSOR_DEFINITIONS = (
					"DEBUG=1",
					"$(inherited)",
				);
				GCC_SYMBOLS_PRIVATE_EXTERN = NO;
				GCC_WARN_64_TO_32_BIT_CONVERSION = YES;
				GCC_WARN_ABOUT_RETURN_TYPE = YES_ERROR;
				GCC_WARN_UNDECLARED_SELECTOR = YES;
				GCC_WARN_UNINITIALIZED_AUTOS = YES_AGGRESSIVE;
				GCC_WARN_UNUSED_FUNCTION = YES;
				GCC_WARN_UNUSED_VARIABLE = YES;
				IPHONEOS_DEPLOYMENT_TARGET = 8.0;
				MACOSX_DEPLOYMENT_TARGET = 10.10;
				MTL_ENABLE_DEBUG_INFO = YES;
				ONLY_ACTIVE_ARCH = YES;
				SDKROOT = macosx;
				SWIFT_OPTIMIZATION_LEVEL = "-Onone";
				SWIFT_VERSION = 3.0;
				VERSIONING_SYSTEM = "apple-generic";
				VERSION_INFO_PREFIX = "";
			};
			name = Debug;
		};
		D8003EA31AFEC3D400D7D3C5 /* Release */ = {
			isa = XCBuildConfiguration;
			buildSettings = {
				ALWAYS_SEARCH_USER_PATHS = NO;
				CLANG_CXX_LANGUAGE_STANDARD = "gnu++0x";
				CLANG_CXX_LIBRARY = "libc++";
				CLANG_ENABLE_MODULES = YES;
				CLANG_ENABLE_OBJC_ARC = YES;
				CLANG_WARN_BOOL_CONVERSION = YES;
				CLANG_WARN_CONSTANT_CONVERSION = YES;
				CLANG_WARN_DIRECT_OBJC_ISA_USAGE = YES_ERROR;
				CLANG_WARN_EMPTY_BODY = YES;
				CLANG_WARN_ENUM_CONVERSION = YES;
				CLANG_WARN_INT_CONVERSION = YES;
				CLANG_WARN_OBJC_ROOT_CLASS = YES_ERROR;
				CLANG_WARN_UNREACHABLE_CODE = YES;
				CLANG_WARN__DUPLICATE_METHOD_MATCH = YES;
				COPY_PHASE_STRIP = NO;
				CURRENT_PROJECT_VERSION = 1;
				DEBUG_INFORMATION_FORMAT = "dwarf-with-dsym";
				ENABLE_NS_ASSERTIONS = NO;
				ENABLE_STRICT_OBJC_MSGSEND = YES;
				GCC_C_LANGUAGE_STANDARD = gnu99;
				GCC_NO_COMMON_BLOCKS = YES;
				GCC_WARN_64_TO_32_BIT_CONVERSION = YES;
				GCC_WARN_ABOUT_RETURN_TYPE = YES_ERROR;
				GCC_WARN_UNDECLARED_SELECTOR = YES;
				GCC_WARN_UNINITIALIZED_AUTOS = YES_AGGRESSIVE;
				GCC_WARN_UNUSED_FUNCTION = YES;
				GCC_WARN_UNUSED_VARIABLE = YES;
				IPHONEOS_DEPLOYMENT_TARGET = 8.0;
				MACOSX_DEPLOYMENT_TARGET = 10.10;
				MTL_ENABLE_DEBUG_INFO = NO;
				SDKROOT = macosx;
				SWIFT_VERSION = 3.0;
				VERSIONING_SYSTEM = "apple-generic";
				VERSION_INFO_PREFIX = "";
			};
			name = Release;
		};
		D8003EA51AFEC3D400D7D3C5 /* Debug */ = {
			isa = XCBuildConfiguration;
			buildSettings = {
				APPLICATION_EXTENSION_API_ONLY = YES;
				CLANG_ENABLE_MODULES = YES;
				COMBINE_HIDPI_IMAGES = YES;
				DEFINES_MODULE = YES;
				DYLIB_COMPATIBILITY_VERSION = 1;
				DYLIB_CURRENT_VERSION = 1;
				DYLIB_INSTALL_NAME_BASE = "@rpath";
				FRAMEWORK_SEARCH_PATHS = (
					"$(inherited)",
					"$(PROJECT_DIR)/Carthage/Build/Mac",
				);
				FRAMEWORK_VERSION = A;
				INFOPLIST_FILE = Source/Info.plist;
				INSTALL_PATH = "$(LOCAL_LIBRARY_DIR)/Frameworks";
				LD_RUNPATH_SEARCH_PATHS = "$(inherited) @executable_path/../Frameworks @loader_path/Frameworks";
				PRODUCT_BUNDLE_IDENTIFIER = "me.neilpa.$(PRODUCT_NAME:rfc1034identifier)";
				PRODUCT_NAME = "$(PROJECT_NAME)";
				SKIP_INSTALL = YES;
				SWIFT_OPTIMIZATION_LEVEL = "-Onone";
			};
			name = Debug;
		};
		D8003EA61AFEC3D400D7D3C5 /* Release */ = {
			isa = XCBuildConfiguration;
			buildSettings = {
				APPLICATION_EXTENSION_API_ONLY = YES;
				CLANG_ENABLE_MODULES = YES;
				COMBINE_HIDPI_IMAGES = YES;
				DEFINES_MODULE = YES;
				DYLIB_COMPATIBILITY_VERSION = 1;
				DYLIB_CURRENT_VERSION = 1;
				DYLIB_INSTALL_NAME_BASE = "@rpath";
				FRAMEWORK_SEARCH_PATHS = (
					"$(inherited)",
					"$(PROJECT_DIR)/Carthage/Build/Mac",
				);
				FRAMEWORK_VERSION = A;
				INFOPLIST_FILE = Source/Info.plist;
				INSTALL_PATH = "$(LOCAL_LIBRARY_DIR)/Frameworks";
				LD_RUNPATH_SEARCH_PATHS = "$(inherited) @executable_path/../Frameworks @loader_path/Frameworks";
				PRODUCT_BUNDLE_IDENTIFIER = "me.neilpa.$(PRODUCT_NAME:rfc1034identifier)";
				PRODUCT_NAME = "$(PROJECT_NAME)";
				SKIP_INSTALL = YES;
				SWIFT_OPTIMIZATION_LEVEL = "-Owholemodule";
			};
			name = Release;
		};
		D8003EA81AFEC3D400D7D3C5 /* Debug */ = {
			isa = XCBuildConfiguration;
			buildSettings = {
				COMBINE_HIDPI_IMAGES = YES;
				FRAMEWORK_SEARCH_PATHS = (
					"$(DEVELOPER_FRAMEWORKS_DIR)",
					"$(inherited)",
					"$(PROJECT_DIR)/Carthage/Build/Mac",
				);
				GCC_PREPROCESSOR_DEFINITIONS = (
					"DEBUG=1",
					"$(inherited)",
				);
				INFOPLIST_FILE = Tests/Info.plist;
				LD_RUNPATH_SEARCH_PATHS = "$(inherited) @executable_path/../Frameworks @loader_path/../Frameworks";
				PRODUCT_BUNDLE_IDENTIFIER = "me.neilpa.$(PRODUCT_NAME:rfc1034identifier)";
				PRODUCT_NAME = "$(TARGET_NAME)";
			};
			name = Debug;
		};
		D8003EA91AFEC3D400D7D3C5 /* Release */ = {
			isa = XCBuildConfiguration;
			buildSettings = {
				COMBINE_HIDPI_IMAGES = YES;
				FRAMEWORK_SEARCH_PATHS = (
					"$(DEVELOPER_FRAMEWORKS_DIR)",
					"$(inherited)",
					"$(PROJECT_DIR)/Carthage/Build/Mac",
				);
				INFOPLIST_FILE = Tests/Info.plist;
				LD_RUNPATH_SEARCH_PATHS = "$(inherited) @executable_path/../Frameworks @loader_path/../Frameworks";
				PRODUCT_BUNDLE_IDENTIFIER = "me.neilpa.$(PRODUCT_NAME:rfc1034identifier)";
				PRODUCT_NAME = "$(TARGET_NAME)";
				SWIFT_OPTIMIZATION_LEVEL = "-Owholemodule";
			};
			name = Release;
		};
		D83457271AFEE44E0070616A /* Debug */ = {
			isa = XCBuildConfiguration;
			buildSettings = {
				APPLICATION_EXTENSION_API_ONLY = YES;
				CODE_SIGN_IDENTITY = "iPhone Developer";
				"CODE_SIGN_IDENTITY[sdk=iphonesimulator*]" = "";
				DEBUG_INFORMATION_FORMAT = "dwarf-with-dsym";
				DEFINES_MODULE = YES;
				DYLIB_COMPATIBILITY_VERSION = 1;
				DYLIB_CURRENT_VERSION = 1;
				DYLIB_INSTALL_NAME_BASE = "@rpath";
				FRAMEWORK_SEARCH_PATHS = (
					"$(inherited)",
					"$(PROJECT_DIR)/Carthage/Build/iOS",
				);
				GCC_PREPROCESSOR_DEFINITIONS = (
					"DEBUG=1",
					"$(inherited)",
				);
				INFOPLIST_FILE = Source/Info.plist;
				INSTALL_PATH = "$(LOCAL_LIBRARY_DIR)/Frameworks";
				IPHONEOS_DEPLOYMENT_TARGET = 8.0;
				LD_RUNPATH_SEARCH_PATHS = "$(inherited) @executable_path/Frameworks @loader_path/Frameworks";
				PRODUCT_BUNDLE_IDENTIFIER = "me.neilpa.$(PRODUCT_NAME:rfc1034identifier)";
				PRODUCT_NAME = "$(PROJECT_NAME)";
				SDKROOT = iphoneos;
				SKIP_INSTALL = YES;
				TARGETED_DEVICE_FAMILY = "1,2";
			};
			name = Debug;
		};
		D83457281AFEE44E0070616A /* Release */ = {
			isa = XCBuildConfiguration;
			buildSettings = {
				APPLICATION_EXTENSION_API_ONLY = YES;
				CODE_SIGN_IDENTITY = "iPhone Developer";
				"CODE_SIGN_IDENTITY[sdk=iphonesimulator*]" = "";
				DEFINES_MODULE = YES;
				DYLIB_COMPATIBILITY_VERSION = 1;
				DYLIB_CURRENT_VERSION = 1;
				DYLIB_INSTALL_NAME_BASE = "@rpath";
				FRAMEWORK_SEARCH_PATHS = (
					"$(inherited)",
					"$(PROJECT_DIR)/Carthage/Build/iOS",
				);
				INFOPLIST_FILE = Source/Info.plist;
				INSTALL_PATH = "$(LOCAL_LIBRARY_DIR)/Frameworks";
				IPHONEOS_DEPLOYMENT_TARGET = 8.0;
				LD_RUNPATH_SEARCH_PATHS = "$(inherited) @executable_path/Frameworks @loader_path/Frameworks";
				PRODUCT_BUNDLE_IDENTIFIER = "me.neilpa.$(PRODUCT_NAME:rfc1034identifier)";
				PRODUCT_NAME = "$(PROJECT_NAME)";
				SDKROOT = iphoneos;
				SKIP_INSTALL = YES;
				SWIFT_OPTIMIZATION_LEVEL = "-Owholemodule";
				TARGETED_DEVICE_FAMILY = "1,2";
				VALIDATE_PRODUCT = YES;
			};
			name = Release;
		};
		D83457291AFEE44E0070616A /* Debug */ = {
			isa = XCBuildConfiguration;
			buildSettings = {
				CODE_SIGN_IDENTITY = "iPhone Developer";
				"CODE_SIGN_IDENTITY[sdk=iphonesimulator*]" = "";
				DEBUG_INFORMATION_FORMAT = "dwarf-with-dsym";
				FRAMEWORK_SEARCH_PATHS = (
					"$(inherited)",
					"$(PROJECT_DIR)/Carthage/Build/iOS",
				);
				GCC_PREPROCESSOR_DEFINITIONS = (
					"DEBUG=1",
					"$(inherited)",
				);
				INFOPLIST_FILE = Tests/Info.plist;
				IPHONEOS_DEPLOYMENT_TARGET = 8.3;
				LD_RUNPATH_SEARCH_PATHS = "$(inherited) @executable_path/Frameworks @loader_path/Frameworks";
				PRODUCT_BUNDLE_IDENTIFIER = "me.neilpa.$(PRODUCT_NAME:rfc1034identifier)";
				PRODUCT_NAME = "$(TARGET_NAME)";
				SDKROOT = iphoneos;
			};
			name = Debug;
		};
		D834572A1AFEE44E0070616A /* Release */ = {
			isa = XCBuildConfiguration;
			buildSettings = {
				CODE_SIGN_IDENTITY = "iPhone Developer";
				"CODE_SIGN_IDENTITY[sdk=iphonesimulator*]" = "";
				FRAMEWORK_SEARCH_PATHS = (
					"$(inherited)",
					"$(PROJECT_DIR)/Carthage/Build/iOS",
				);
				INFOPLIST_FILE = Tests/Info.plist;
				IPHONEOS_DEPLOYMENT_TARGET = 8.3;
				LD_RUNPATH_SEARCH_PATHS = "$(inherited) @executable_path/Frameworks @loader_path/Frameworks";
				PRODUCT_BUNDLE_IDENTIFIER = "me.neilpa.$(PRODUCT_NAME:rfc1034identifier)";
				PRODUCT_NAME = "$(TARGET_NAME)";
				SDKROOT = iphoneos;
				SWIFT_OPTIMIZATION_LEVEL = "-Owholemodule";
				VALIDATE_PRODUCT = YES;
			};
			name = Release;
		};
		D8715D991C210F97005F4191 /* Debug */ = {
			isa = XCBuildConfiguration;
			buildSettings = {
				APPLICATION_EXTENSION_API_ONLY = YES;
				DEFINES_MODULE = YES;
				DYLIB_COMPATIBILITY_VERSION = 1;
				DYLIB_CURRENT_VERSION = 1;
				DYLIB_INSTALL_NAME_BASE = "@rpath";
				FRAMEWORK_SEARCH_PATHS = (
					"$(inherited)",
					"$(PROJECT_DIR)/Carthage/Build/watchOS",
				);
				INFOPLIST_FILE = Source/Info.plist;
				INSTALL_PATH = "$(LOCAL_LIBRARY_DIR)/Frameworks";
				LD_RUNPATH_SEARCH_PATHS = "$(inherited) @executable_path/Frameworks @loader_path/Frameworks";
				PRODUCT_BUNDLE_IDENTIFIER = me.neilpa.Rex;
				PRODUCT_NAME = "$(PROJECT_NAME)";
				SDKROOT = watchos;
				SKIP_INSTALL = YES;
				TARGETED_DEVICE_FAMILY = 4;
				WATCHOS_DEPLOYMENT_TARGET = 2.0;
			};
			name = Debug;
		};
		D8715D9A1C210F97005F4191 /* Release */ = {
			isa = XCBuildConfiguration;
			buildSettings = {
				APPLICATION_EXTENSION_API_ONLY = YES;
				DEFINES_MODULE = YES;
				DYLIB_COMPATIBILITY_VERSION = 1;
				DYLIB_CURRENT_VERSION = 1;
				DYLIB_INSTALL_NAME_BASE = "@rpath";
				FRAMEWORK_SEARCH_PATHS = (
					"$(inherited)",
					"$(PROJECT_DIR)/Carthage/Build/watchOS",
				);
				INFOPLIST_FILE = Source/Info.plist;
				INSTALL_PATH = "$(LOCAL_LIBRARY_DIR)/Frameworks";
				LD_RUNPATH_SEARCH_PATHS = "$(inherited) @executable_path/Frameworks @loader_path/Frameworks";
				PRODUCT_BUNDLE_IDENTIFIER = me.neilpa.Rex;
				PRODUCT_NAME = "$(PROJECT_NAME)";
				SDKROOT = watchos;
				SKIP_INSTALL = YES;
				SWIFT_OPTIMIZATION_LEVEL = "-Owholemodule";
				TARGETED_DEVICE_FAMILY = 4;
				VALIDATE_PRODUCT = YES;
				WATCHOS_DEPLOYMENT_TARGET = 2.0;
			};
			name = Release;
		};
		D8715DB61C21123E005F4191 /* Debug */ = {
			isa = XCBuildConfiguration;
			buildSettings = {
				APPLICATION_EXTENSION_API_ONLY = YES;
				DEFINES_MODULE = YES;
				DYLIB_COMPATIBILITY_VERSION = 1;
				DYLIB_CURRENT_VERSION = 1;
				DYLIB_INSTALL_NAME_BASE = "@rpath";
				FRAMEWORK_SEARCH_PATHS = (
					"$(inherited)",
					"$(PROJECT_DIR)/Carthage/Build/tvOS",
				);
				INFOPLIST_FILE = "$(SRCROOT)/Source/Info.plist";
				INSTALL_PATH = "$(LOCAL_LIBRARY_DIR)/Frameworks";
				LD_RUNPATH_SEARCH_PATHS = "$(inherited) @executable_path/Frameworks @loader_path/Frameworks";
				PRODUCT_BUNDLE_IDENTIFIER = me.neilpa.Rex;
				PRODUCT_NAME = "$(PROJECT_NAME)";
				SDKROOT = appletvos;
				SKIP_INSTALL = YES;
				TARGETED_DEVICE_FAMILY = 3;
				TVOS_DEPLOYMENT_TARGET = 9.0;
			};
			name = Debug;
		};
		D8715DB71C21123E005F4191 /* Release */ = {
			isa = XCBuildConfiguration;
			buildSettings = {
				APPLICATION_EXTENSION_API_ONLY = YES;
				DEFINES_MODULE = YES;
				DYLIB_COMPATIBILITY_VERSION = 1;
				DYLIB_CURRENT_VERSION = 1;
				DYLIB_INSTALL_NAME_BASE = "@rpath";
				FRAMEWORK_SEARCH_PATHS = (
					"$(inherited)",
					"$(PROJECT_DIR)/Carthage/Build/tvOS",
				);
				INFOPLIST_FILE = "$(SRCROOT)/Source/Info.plist";
				INSTALL_PATH = "$(LOCAL_LIBRARY_DIR)/Frameworks";
				LD_RUNPATH_SEARCH_PATHS = "$(inherited) @executable_path/Frameworks @loader_path/Frameworks";
				PRODUCT_BUNDLE_IDENTIFIER = me.neilpa.Rex;
				PRODUCT_NAME = "$(PROJECT_NAME)";
				SDKROOT = appletvos;
				SKIP_INSTALL = YES;
				SWIFT_OPTIMIZATION_LEVEL = "-Owholemodule";
				TARGETED_DEVICE_FAMILY = 3;
				TVOS_DEPLOYMENT_TARGET = 9.0;
				VALIDATE_PRODUCT = YES;
			};
			name = Release;
		};
		D8715DDA1C21160A005F4191 /* Debug */ = {
			isa = XCBuildConfiguration;
			buildSettings = {
				FRAMEWORK_SEARCH_PATHS = (
					"$(inherited)",
					"$(PROJECT_DIR)/Carthage/Build/tvOS",
				);
				INFOPLIST_FILE = Tests/Info.plist;
				LD_RUNPATH_SEARCH_PATHS = "$(inherited) @executable_path/Frameworks @loader_path/Frameworks";
				PRODUCT_BUNDLE_IDENTIFIER = me.neilpa.RexTests;
				PRODUCT_NAME = "$(TARGET_NAME)";
				SDKROOT = appletvos;
				TVOS_DEPLOYMENT_TARGET = 9.0;
			};
			name = Debug;
		};
		D8715DDB1C21160A005F4191 /* Release */ = {
			isa = XCBuildConfiguration;
			buildSettings = {
				FRAMEWORK_SEARCH_PATHS = (
					"$(inherited)",
					"$(PROJECT_DIR)/Carthage/Build/tvOS",
				);
				INFOPLIST_FILE = Tests/Info.plist;
				LD_RUNPATH_SEARCH_PATHS = "$(inherited) @executable_path/Frameworks @loader_path/Frameworks";
				PRODUCT_BUNDLE_IDENTIFIER = me.neilpa.RexTests;
				PRODUCT_NAME = "$(TARGET_NAME)";
				SDKROOT = appletvos;
				SWIFT_OPTIMIZATION_LEVEL = "-Owholemodule";
				TVOS_DEPLOYMENT_TARGET = 9.0;
				VALIDATE_PRODUCT = YES;
			};
			name = Release;
		};
/* End XCBuildConfiguration section */

/* Begin XCConfigurationList section */
		D8003E881AFEC3D400D7D3C5 /* Build configuration list for PBXProject "Rex" */ = {
			isa = XCConfigurationList;
			buildConfigurations = (
				D8003EA21AFEC3D400D7D3C5 /* Debug */,
				D8003EA31AFEC3D400D7D3C5 /* Release */,
			);
			defaultConfigurationIsVisible = 0;
			defaultConfigurationName = Release;
		};
		D8003EA41AFEC3D400D7D3C5 /* Build configuration list for PBXNativeTarget "Rex-Mac" */ = {
			isa = XCConfigurationList;
			buildConfigurations = (
				D8003EA51AFEC3D400D7D3C5 /* Debug */,
				D8003EA61AFEC3D400D7D3C5 /* Release */,
			);
			defaultConfigurationIsVisible = 0;
			defaultConfigurationName = Release;
		};
		D8003EA71AFEC3D400D7D3C5 /* Build configuration list for PBXNativeTarget "RexTests-Mac" */ = {
			isa = XCConfigurationList;
			buildConfigurations = (
				D8003EA81AFEC3D400D7D3C5 /* Debug */,
				D8003EA91AFEC3D400D7D3C5 /* Release */,
			);
			defaultConfigurationIsVisible = 0;
			defaultConfigurationName = Release;
		};
		D834572B1AFEE44E0070616A /* Build configuration list for PBXNativeTarget "Rex-iOS" */ = {
			isa = XCConfigurationList;
			buildConfigurations = (
				D83457271AFEE44E0070616A /* Debug */,
				D83457281AFEE44E0070616A /* Release */,
			);
			defaultConfigurationIsVisible = 0;
			defaultConfigurationName = Release;
		};
		D834572C1AFEE44E0070616A /* Build configuration list for PBXNativeTarget "RexTests-iOS" */ = {
			isa = XCConfigurationList;
			buildConfigurations = (
				D83457291AFEE44E0070616A /* Debug */,
				D834572A1AFEE44E0070616A /* Release */,
			);
			defaultConfigurationIsVisible = 0;
			defaultConfigurationName = Release;
		};
		D8715D9B1C210F97005F4191 /* Build configuration list for PBXNativeTarget "Rex-watchOS" */ = {
			isa = XCConfigurationList;
			buildConfigurations = (
				D8715D991C210F97005F4191 /* Debug */,
				D8715D9A1C210F97005F4191 /* Release */,
			);
			defaultConfigurationIsVisible = 0;
			defaultConfigurationName = Release;
		};
		D8715DB51C21123E005F4191 /* Build configuration list for PBXNativeTarget "Rex-tvOS" */ = {
			isa = XCConfigurationList;
			buildConfigurations = (
				D8715DB61C21123E005F4191 /* Debug */,
				D8715DB71C21123E005F4191 /* Release */,
			);
			defaultConfigurationIsVisible = 0;
			defaultConfigurationName = Release;
		};
		D8715DD91C21160A005F4191 /* Build configuration list for PBXNativeTarget "RexTests-tvOS" */ = {
			isa = XCConfigurationList;
			buildConfigurations = (
				D8715DDA1C21160A005F4191 /* Debug */,
				D8715DDB1C21160A005F4191 /* Release */,
			);
			defaultConfigurationIsVisible = 0;
			defaultConfigurationName = Release;
		};
/* End XCConfigurationList section */
	};
	rootObject = D8003E851AFEC3D400D7D3C5 /* Project object */;
}<|MERGE_RESOLUTION|>--- conflicted
+++ resolved
@@ -15,11 +15,7 @@
 		4A8EDADB1D54D12400A1734C /* UIControl+EnableSendActionsForControlEvents.swift in Sources */ = {isa = PBXBuildFile; fileRef = 7D0DABA91CCC381F00B6CD2B /* UIControl+EnableSendActionsForControlEvents.swift */; };
 		5B7F81E31D0842AD0014B06D /* UISegmentedControl.swift in Sources */ = {isa = PBXBuildFile; fileRef = 5B1C882D1D0715CE000B888F /* UISegmentedControl.swift */; };
 		5B7F81E41D0842B50014B06D /* UISegmentedControlTests.swift in Sources */ = {isa = PBXBuildFile; fileRef = 5B1C882F1D071639000B888F /* UISegmentedControlTests.swift */; };
-<<<<<<< HEAD
-		7D0DABAA1CCC381F00B6CD2B /* UIControl+EnableSendActionsForControlEvents.swift in Sources */ = {isa = PBXBuildFile; fileRef = 7D0DABA91CCC381F00B6CD2B /* UIControl+EnableSendActionsForControlEvents.swift */; };
-=======
 		7D2AA99B1CB6EFEB008AB5C9 /* UISwitch.swift in Sources */ = {isa = PBXBuildFile; fileRef = 7D2AA99A1CB6EFEB008AB5C9 /* UISwitch.swift */; };
->>>>>>> ac1f1eb6
 		7D2AA99D1CB6F275008AB5C9 /* UISwitchTests.swift in Sources */ = {isa = PBXBuildFile; fileRef = 7D2AA99C1CB6F275008AB5C9 /* UISwitchTests.swift */; };
 		7D5FE3081CD4B04E00834675 /* UITextFieldTests.swift in Sources */ = {isa = PBXBuildFile; fileRef = C7932E851C4B420A00086F3C /* UITextFieldTests.swift */; };
 		7DBD48F31CC8141D0077AD4F /* Reusable.swift in Sources */ = {isa = PBXBuildFile; fileRef = 7DBD48F21CC8141D0077AD4F /* Reusable.swift */; };
