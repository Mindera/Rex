//
//  Association.swift
//  Rex
//
//  Created by Neil Pankey on 6/19/15.
//  Copyright (c) 2015 Neil Pankey. All rights reserved.
//

import Foundation
import ReactiveCocoa

/// Attaches a `MutableProperty` value to the `host` object using KVC to get the initial
/// value and write subsequent updates from the property's producer. Note that `keyPath`
/// is a `StaticString` because it's pointer value is used as key value when associating
/// the property.
///
/// This can be used as an alternative to `DynamicProperty` for creating strongly typed
/// bindings on Cocoa objects.
public func associatedProperty(host: AnyObject, keyPath: StaticString) -> MutableProperty<String> {
<<<<<<< HEAD
    let initial  = { host.valueForKeyPath(keyPath.stringValue) as? String ?? "" }
    let setter: String -> () = { host.setValue($0, forKeyPath: keyPath.stringValue) }
    return associatedProperty(host, key: keyPath.utf8Start, initial: initial, setter: setter)
=======
    let initial: () -> String  = { [weak host] _ in
        host?.valueForKeyPath(keyPath.stringValue) as? String ?? ""
    }
    let setter: String -> () = { [weak host] newValue in
        host?.setValue(newValue, forKeyPath: keyPath.stringValue)
    }
    return associatedProperty(host, keyPath.utf8Start, initial, setter)
>>>>>>> 18f4f76b
}

/// Attaches a `MutableProperty` value to the `host` object using KVC to get the initial
/// value and write subsequent updates from the property's producer. Note that `keyPath`
/// is a `StaticString` because it's pointer value is used as key value when associating
/// the property.
///
/// This can be used as an alternative to `DynamicProperty` for creating strongly typed
/// bindings on Cocoa objects.
///
/// N.B. Ensure that `host` isn't strongly captured by `placeholder`, otherwise this will
/// create a retain cycle with `host` causing it to never dealloc.
public func associatedProperty<T: AnyObject>(host: AnyObject, keyPath: StaticString, placeholder: () -> T) -> MutableProperty<T> {
<<<<<<< HEAD
    let initial  = { host.valueForKeyPath(keyPath.stringValue) as? T ?? placeholder() }
    let setter: T -> () = { host.setValue($0, forKeyPath: keyPath.stringValue) }
    return associatedProperty(host, key: keyPath.utf8Start, initial: initial, setter: setter)
=======
    let initial: () -> T  = { [weak host] _ in
        host?.valueForKeyPath(keyPath.stringValue) as? T ?? placeholder()
    }
    let setter: T -> () = { [weak host] newValue in
        host?.setValue(newValue, forKeyPath: keyPath.stringValue)
    }
    return associatedProperty(host, keyPath.utf8Start, initial, setter)
>>>>>>> 18f4f76b
}

/// Attaches a `MutableProperty` value to the `host` object under `key`. The property is
/// initialized with the result of `initial`. Changes on the property's producer are
/// monitored and written to `setter`.
///
/// This can be used as an alternative to `DynamicProperty` for creating strongly typed
/// bindings on Cocoa objects.
///
/// N.B. Ensure that `host` isn't strongly captured by `initial` or `setter`, otherwise this
/// will create a retain cycle with `host` causing it to never dealloc.
public func associatedProperty<T>(host: AnyObject, key: UnsafePointer<()>, initial: () -> T, setter: T -> ()) -> MutableProperty<T> {
    return associatedObject(host, key: key) {
        let property = MutableProperty(initial())
        property.producer.start(next: setter)
        return property
    }
}

/// On first use attaches the object returned from `initial` to the `host` object using
/// `key` via `objc_setAssociatedObject`. On subsequent usage, returns said object via
/// `objc_getAssociatedObject`.
///
/// N.B. Ensure that `host` isn't strongly captured by `initial`, otherwise this will
/// create a retain cycle with `host` causing it to never dealloc.
public func associatedObject<T: AnyObject>(host: AnyObject, key: UnsafePointer<()>, initial: () -> T) -> T {
    var value = objc_getAssociatedObject(host, key) as? T
    if value == nil {
        value = initial()
        objc_setAssociatedObject(host, key, value, .OBJC_ASSOCIATION_RETAIN)
//        objc_setAssociatedObject(host, key, value, objc_AssociationPolicy())
    }
    return value!
}<|MERGE_RESOLUTION|>--- conflicted
+++ resolved
@@ -17,19 +17,13 @@
 /// This can be used as an alternative to `DynamicProperty` for creating strongly typed
 /// bindings on Cocoa objects.
 public func associatedProperty(host: AnyObject, keyPath: StaticString) -> MutableProperty<String> {
-<<<<<<< HEAD
-    let initial  = { host.valueForKeyPath(keyPath.stringValue) as? String ?? "" }
-    let setter: String -> () = { host.setValue($0, forKeyPath: keyPath.stringValue) }
-    return associatedProperty(host, key: keyPath.utf8Start, initial: initial, setter: setter)
-=======
     let initial: () -> String  = { [weak host] _ in
         host?.valueForKeyPath(keyPath.stringValue) as? String ?? ""
     }
     let setter: String -> () = { [weak host] newValue in
         host?.setValue(newValue, forKeyPath: keyPath.stringValue)
     }
-    return associatedProperty(host, keyPath.utf8Start, initial, setter)
->>>>>>> 18f4f76b
+    return associatedProperty(host, key: keyPath.utf8Start, initial: initial, setter: setter)
 }
 
 /// Attaches a `MutableProperty` value to the `host` object using KVC to get the initial
@@ -43,19 +37,13 @@
 /// N.B. Ensure that `host` isn't strongly captured by `placeholder`, otherwise this will
 /// create a retain cycle with `host` causing it to never dealloc.
 public func associatedProperty<T: AnyObject>(host: AnyObject, keyPath: StaticString, placeholder: () -> T) -> MutableProperty<T> {
-<<<<<<< HEAD
-    let initial  = { host.valueForKeyPath(keyPath.stringValue) as? T ?? placeholder() }
-    let setter: T -> () = { host.setValue($0, forKeyPath: keyPath.stringValue) }
-    return associatedProperty(host, key: keyPath.utf8Start, initial: initial, setter: setter)
-=======
     let initial: () -> T  = { [weak host] _ in
         host?.valueForKeyPath(keyPath.stringValue) as? T ?? placeholder()
     }
     let setter: T -> () = { [weak host] newValue in
         host?.setValue(newValue, forKeyPath: keyPath.stringValue)
     }
-    return associatedProperty(host, keyPath.utf8Start, initial, setter)
->>>>>>> 18f4f76b
+    return associatedProperty(host, key: keyPath.utf8Start, initial: initial, setter: setter)
 }
 
 /// Attaches a `MutableProperty` value to the `host` object under `key`. The property is
